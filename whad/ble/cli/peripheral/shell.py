"""wble-peripheral interactive shell.
"""
import json
from typing import Union, List, Tuple
from binascii import unhexlify, Error as BinasciiError

# pylint: disable-next=wildcard-import,unused-wildcard-import
from scapy.layers.bluetooth4LE import *

from prompt_toolkit import print_formatted_text, HTML
from hexdump import hexdump

from whad.ble.exceptions import InvalidHandleValueException, \
    InvalidUUIDException as AttrInvalidUUIDException
from whad.ble.utils.validators import validate_attribute_uuid, InvalidUUIDException
from whad.exceptions import ExternalToolNotFound
from whad.device import WhadDevice, WhadDeviceConnector
from whad.ble import Peripheral, GenericProfile, AdvDataFieldList, \
<<<<<<< HEAD
    AdvCompleteLocalName, AdvShortenedLocalName, AdvFlagsField, AdvDataField, \
    AdvDataFieldListOverflow, AdvManufacturerSpecificData
=======
    AdvCompleteLocalName, AdvShortenedLocalName, AdvFlagsField
from whad.ble.connector.peripheral import PeripheralEventListener, PeripheralEventConnected
>>>>>>> d3577978
from whad.ble.profile.service import PrimaryService
from whad.ble.profile.characteristic import Characteristic, CharacteristicProperties, \
    ClientCharacteristicConfig, CharacteristicValue
from whad.ble.profile.attribute import UUID
from whad.ble.stack.constants import BT_MANUFACTURERS
from whad.ble.stack.gatt.constants import CHARACS_UUID, SERVICES_UUID
from whad.ble.stack.att.exceptions import AttError, AttributeNotFoundError, \
    InsufficientAuthenticationError, InsufficientAuthorizationError, \
    InsufficientEncryptionKeySize, ReadNotPermittedError, \
    WriteNotPermittedError
from whad.common.monitors import WiresharkMonitor

from whad.cli.shell import InteractiveShell, category

INTRO='''
wble-periph, the WHAD Bluetooth Low Energy peripheral utility
'''

BDADDR_REGEXP = "^([a-fA-F0-9]{2}:){5}[a-fA-F0-9]{2}$"

ADRECORDS = {
}

def validate_uuid(uuid: str) -> str:
    """Ensure a user-provided UUID is valid.

    :param uuid: UUID to validate
    :type uuid: str
    :rtype: str
    :return: Validated UUID
    """
    try:
        # Parse provided UUID
        if isinstance(uuid, str) and uuid.lower().startswith("0x"):
            uuid = str(UUID(int(uuid, 16)))
        else:
            uuid = str(UUID(uuid))
    except TypeError as type_err:
        raise InvalidUUIDException(uuid) from type_err
    except InvalidUUIDException as uuid_err:
        raise InvalidUUIDException(uuid) from uuid_err

    # Return the normalized UUID
    return uuid

class AdvRecordsManager:
    """Advertising records manager

    This class manages the advertising data and scan response data of a
    device in order to optimize them.

    It is a bit limited for now as you may only have one field of each type
    in the advertising data, however it tries to store as much records as
    possible in the advertisement data and the scan response data.
    """

    def __init__(self, adv_data: AdvDataFieldList = None, scan_rsp_data: AdvDataFieldList = None):
        """Initialize manager
        """
        # Load advertising records
        self.__records = []
        if adv_data is not None:
            for r in adv_data:
                self.__records.append(r)
        if scan_rsp_data is not None:
            for r in scan_rsp_data:
                self.__records.append(r)

        # Save adv_data and scan_rsp_data in case no modification is
        # requested.
        self.__tainted = False
        self.__adv_data = adv_data
        self.__scan_rsp_data = scan_rsp_data

    @property
    def adv_data(self):
        """Return the advertising data (max 31 bytes)
        """
        # Pack records if they have been tainted
        if self.__tainted:
            self.pack()
        
        # Return the advertising data
        return self.__adv_data
    
    @property
    def scan_rsp_data(self):
        """Return the scan response data (max 31 bytes)
        """
        # Pack records if they have been tainted
        if self.__tainted:
            self.pack()

        # Return the scan response data
        return self.__scan_rsp_data

    @property
    def complete_name(self) -> str:
        """Parses current records and return the complete name value, if found.

        :return: Complete local name
        :rtype: str
        """
        cln = self.get_record(AdvCompleteLocalName)
        if cln is not None:
            return cln.name.decode("utf-8")

    @complete_name.setter
    def complete_name(self, value: str):
        """Update complete name
        """
        cln = self.get_record(AdvCompleteLocalName)
        if cln is not None:
            old_value = cln.name
            cln.name = bytes(value, "utf-8")
            try:
                self.update_record(cln)
            except AdvDataFieldListOverflow as overflow:
                cln.name = old_value
                self.update_record(cln)
                raise AdvDataFieldListOverflow() from overflow
        else:
            self.add_record(AdvCompleteLocalName(bytes(value, "utf-8")))

    @property
    def short_name(self) -> str:
        """Parses current records and return short name value, if found.

        :return: Short name
        :rtype: str
        """
        cln = self.get_record(AdvShortenedLocalName)
        if cln is not None:
            return cln.name.decode("utf-8")

    @short_name.setter
    def short_name(self, value: str):
        """Update shortened name
        """
        cln = self.get_record(AdvShortenedLocalName)
        if cln is not None:
            old_value = cln.name
            try:
                cln.name = bytes(value, "utf-8")
                self.update_record(cln)
            except AdvDataFieldListOverflow as overflow:
                cln.name = old_value
                self.update_record(cln)
                raise AdvDataFieldListOverflow() from overflow
        else:
            self.add_record(AdvShortenedLocalName(bytes(value, "utf-8")))

    @property
    def manufacturer_data(self):
        """Manufacturer data
        """
        cln = self.get_record(AdvManufacturerSpecificData)
        if cln is not None:
            return (cln.company, cln.data)
        
    @manufacturer_data.setter
    def manufacturer_data(self, data: Tuple[int, bytes]):
        if isinstance(data, tuple) and len(data) == 2:
            comp_id, data = data
            if isinstance(comp_id, int) and isinstance(data, bytes):
                cln = self.get_record(AdvManufacturerSpecificData)
                if cln is not None:
                    old_id, old_data = cln.company, cln.data
                    cln.company = comp_id
                    cln.data = data
                    try:
                        self.update_record(cln)
                    except AdvDataFieldListOverflow as overflow:
                        cln.company = old_id
                        cln.data = old_data
                        self.update_record(cln)
                        raise AdvDataFieldListOverflow() from overflow
                else:
                    self.add_record(AdvManufacturerSpecificData(comp_id, data))

    def __fit_records(self, records: List[AdvDataField], length: int = 31):
        """Find the records that may best fit in the given space
        """
        fitting_records = []

        # Sort records
        records.sort(key=lambda r: len(r.to_bytes()), reverse=True)
        
        # Find the biggest record that may fit in the given space
        used_space = 0
        found = True
        while found:
            found = False
            for r in records:
                if len(r.to_bytes()) <= length:
                    # Add record
                    fitting_records.append(r)
                    used_space += len(r.to_bytes())
                    length -= len(r.to_bytes())
                    records.remove(r)
                    found = True
                    break
        
        # Return the fitting records and the remaining list
        return (fitting_records, records)

    def pack(self):
        """Pack records into advertising and scan response data.
        """
        # Copy our records array
        records = [r for r in self.__records]

        # Pack records to fit advertising data
        adv_records, remaining = self.__fit_records(records, 31)

        # If some records remain, try to pack them into a scan response data
        if len(remaining) > 0:
            scan_rsp_records, remaining = self.__fit_records(records, 31)
        else:
            scan_rsp_records = None

        # If no remaining records, we're good.
        if len(remaining) > 0:
            raise AdvDataFieldListOverflow()
        else:
            # Update advertising data and scan
            self.__adv_data = AdvDataFieldList()
            for r in adv_records:
                self.__adv_data.add(r)
            if scan_rsp_records is not None:
                self.__scan_rsp_data = AdvDataFieldList()
                for r in scan_rsp_records:
                    self.__scan_rsp_data.add(r)
            
            # Advertising data and scan response data is up-to-date.
            self.__tainted = False

    def taint(self):
        """Mark advertising data as modified
        """
        if not self.__tainted:
            self.__tainted = True

    def get_record(self, record_type) -> AdvDataField:
        """Find a specific record.
        """
        if not self.__tainted:
            # Look into adv_data
            for r in self.__adv_data:
                if isinstance(r, record_type):
                    return r
                
            # Look into scan response data (if any)
            if self.__scan_rsp_data is not None:
                for r in self.__scan_rsp_data:
                    if isinstance(r, record_type):
                        return r
        else:
            # Look in our records
            for r in self.__records:
                if isinstance(r, record_type):
                    return r

        # No record found
        return None
    
    def remove_record(self, record_type) -> bool:
        """Remove a record of a specific type.
        """
        # Find and remove record
        record = self.get_record(record_type)
        if record is not None:
            # Remove record
            self.__records.remove(record)
            self.taint()

            # Success
            return True
        
        # Not found
        return False

    def update_record(self, record: AdvDataField):
        """Update a specific record.
        """
        # Remove record and add it again
        old_record = self.get_record(record.__class__)
        self.remove_record(record.__class__)
        self.add_record(record)
        
        # Make sure it fits
        self.pack()

    def add_record(self, record: AdvDataField) -> bool:
        """Add a record into the device advertising data, optimize storage.
        """
        # Mark as modified
        self.taint()

        # Add record to our records list
        self.__records.append(record)


class MonitoringProfile(GenericProfile):
    """Peripheral monitoring profile.
    """

    def on_characteristic_read(self, service, characteristic, offset=0, length=0):
        """Characteristic read hook.

        This hook is called whenever a characteristic is about to be read by a GATT client.
        If this method returns a byte array, this byte array will be sent back to the
        GATT client. If this method returns None, then the read operation will return an
        error (not allowed to read characteristic value).
        

        :param BlePrimaryService service: Service owning the characteristic
        :param BleCharacteristic characteristic: Characteristic object
        :param int offset: Read offset (default: 0)
        :param int length: Max read length
        :return: Value to return to the GATT client
        """
        print_formatted_text(HTML((
            f"<ansigreen>Reading</ansigreen> characteristic "
            f"<ansicyan>{characteristic.uuid}</ansicyan> of service "
            f"<ansicyan>{service.uuid}</ansicyan>"
        )))
        if len(characteristic.value) > 0:
            print_formatted_text(HTML(
                f" <i>{hexdump(characteristic.value, result='return')}</i>"
            ))
        else:
            print_formatted_text(HTML(" <i>Empty value</i>"))

    def on_connect(self, conn_handle):
        print_formatted_text(HTML(f"<ansired>New connection</ansired> handle:{conn_handle:d}"))

    def on_disconnect(self, conn_handle):
        print_formatted_text(HTML(f"<ansired>Disconnection</ansired> handle:{conn_handle:d}"))

    def on_characteristic_written(self, service, characteristic, offset=0, value=b'',
                                  without_response=False):
        """Characteristic written hook

        This hook is called whenever a charactertistic has been written by a GATT
        client.
        """
        print_formatted_text(HTML((
            f"<ansimagenta>Wrote</ansimagenta> to characteristic "
            f"<ansicyan>{characteristic.uuid}</ansicyan> of service "
            f"<ansicyan>{service.uuid}</ansicyan>"
        )))
        print_formatted_text(HTML(f" <i>{hexdump(value, result='return')}</i>"))


    def on_characteristic_subscribed(self, service, characteristic, notification=False,
                                     indication=False):
        # Check if we have a hook to call
        print_formatted_text(HTML((
            f"<ansicyan>Subscribed</ansicyan> to characteristic "
            f"<ansicyan>{characteristic.uuid}</ansicyan> of service "
            f"<ansicyan>{service.uuid}</ansicyan>"
        )))

    def on_characteristic_unsubscribed(self, service, characteristic):
        print_formatted_text(HTML((
            f"<ansicyan>Unsubscribed</ansicyan> to characteristic "
            f"<ansicyan>{characteristic.uuid}</ansicyan> of service "
            f"<ansicyan>{service.uuid}</ansicyan>"
        )))


class BlePeriphShell(InteractiveShell):
    """Bluetooth Low Energy interactive shell
    """

    MODE_NORMAL = 0
    MODE_SERVICE_EDIT = 1
    MODE_STARTED = 2

    def __init__(self, interface: WhadDevice = None, dev_profile=None):
        super().__init__(HTML("<b>wble-periph></b> "))

        self.__current_mode = self.MODE_NORMAL

        # Device parameters
        self.__complete_name = "WhadDev"
        self.__shortened_name = None
        self.__manuf_data = []
        self.__manuf_comp = None

        # If interface is None, pick the first matching our needs
        self.__interface = interface

        # Profile
        if dev_profile is not None:
            # Set profile
            self.__profile = MonitoringProfile(from_json=dev_profile)

            # Set advertising data
            profile = json.loads(dev_profile)
            if "devinfo" in profile and "adv_data" in profile["devinfo"]:
                self.adv_data = AdvDataFieldList.from_bytes(
                    bytes.fromhex(profile["devinfo"]["adv_data"])
                )
                if "scan_rsp" in profile["devinfo"]:
                    self.scan_rsp_data = AdvDataFieldList.from_bytes(
                        bytes.fromhex(profile["devinfo"]["scan_rsp"])
                    )
                else:
                    self.scan_rsp_data = None
            else:
                # No advertising data (should not be the case)
                self.warning("No advertising data in JSON profile !")
                self.adv_data = AdvDataFieldList(AdvFlagsField())
                self.scan_rsp_data = None
        else:
            # Create a default profile
            self.__profile = MonitoringProfile()

            # Generate AD data
            self.adv_data = AdvDataFieldList()
            if self.__complete_name is not None:
                self.adv_data.add(AdvCompleteLocalName(
                    bytes(self.__complete_name, "utf-8")
                ))
            if self.__shortened_name is not None:
                self.adv_data.add(AdvShortenedLocalName(
                    bytes(self.__shortened_name, "utf-8")
                ))
            self.adv_data.add(AdvFlagsField(
                bredr_support=False,
            ))

            # Set advertising data
            self.scan_rsp_data = None

        self.__adv_manager = AdvRecordsManager(self.adv_data, self.scan_rsp_data)
        self.__selected_service = None
        self.__connector: WhadDeviceConnector = None
        self.__listener: PeripheralEventListener = None
        self.__wireshark = None
        self.__central_bd = None
        self.intro = INTRO

        # Update prompt
        self.update_prompt()

    def update_prompt(self, force=False):
        """Update prompt to reflect current state
        """
        # Are we in service edit mode ?
        if self.__current_mode == self.MODE_SERVICE_EDIT:
            self.set_prompt(HTML(
                f"<b>wble-periph|<ansicyan>service({self.__selected_service})</ansicyan>></b> "),
                force)
        elif self.__current_mode == self.MODE_NORMAL:
            if not self.__central_bd:
                self.set_prompt(HTML("<b>wble-periph></b> "), force)
            else:
                self.set_prompt(
                    HTML(f"<b>wble-periph|<ansicyan>{self.__central_bd}</ansicyan>></b> "),
                    force)
        elif self.__current_mode == self.MODE_STARTED:
            self.set_prompt(
                HTML("<b>wble-periph<ansimagenta>[running]</ansimagenta>></b>"))


    def switch_role(self, new_role):
        """Switch from current role (if any) to another role.
        """
        if self.__connector is not None:
            self.__connector.stop()
            if self.__wireshark is not None:
                self.__wireshark.detach()
        self.__connector = new_role(self.__interface)
        if self.__wireshark is not None:
            self.__wireshark.attach(self.__connector)
            self.__wireshark.start()

    def show_att_error(self, error: AttError):
        """Parse ATT error and show exception.
        """
        if isinstance(error, InvalidHandleValueException):
            self.error("ATT Error: wrong value handle")
        elif isinstance(error, ReadNotPermittedError):
            self.error("ATT error: read operation not allowed")
        elif isinstance(error, WriteNotPermittedError):
            self.error("ATT error: write operation not allowed")
        elif isinstance(error, InsufficientAuthenticationError):
            self.error("ATT error: insufficient authentication")
        elif isinstance(error, InsufficientAuthorizationError):
            self.error("ATT error: insufficient authorization")
        elif isinstance(error, AttributeNotFoundError):
            self.error("ATT error: attribute not found")
        elif isinstance(error, InsufficientEncryptionKeySize):
            self.error("ATT error: insufficient encryption")

    ##################################################
    # GATT Service management
    ##################################################

    def has_service(self, uuid: str):
        """Check if a service is already registered
        """
        return self.__profile.get_service_by_uuid(UUID(uuid)) is not None

    def get_service(self, uuid: str):
        """Return service characteristics
        """
        service_obj = self.__profile.get_service_by_uuid(UUID(uuid))
        if service_obj is not None:
            return service_obj

        # Cannot find UUID
        raise IndexError

    def register_service(self, uuid: str):
        """Register a service

        @param  str     uuid    Service UUID
        @retval bool    True if service has been successfully registered, False otherwise
        """
        service_obj = self.__profile.get_service_by_uuid(UUID(uuid))
        if service_obj is None:
            self.__profile.add_service(PrimaryService(uuid=UUID(uuid)))
            return True

        return False

    def unregister_service(self, uuid: str):
        """Unregister a service
        """
        service_obj = self.__profile.get_service_by_uuid(UUID(uuid))
        if service_obj is not None:
            self.__profile.remove_service(service_obj)
            return True

        # Fail
        return False

    def enum_services(self):
        """Enumerate services
        """
        for service in self.__profile.services():
            yield (str(service.uuid), service)

    def select_service(self, uuid):
        """Select service and switch to edit mode.
        """
        self.__selected_service = uuid
        self.__current_mode = self.MODE_SERVICE_EDIT
        self.update_prompt()

    def complete_service(self):
        """auto-completion for 'service' command
        """
        services = [str(s.uuid) for s in list(self.__profile.services())]
        completions = {}
        for action in ["add", "edit", "remove"]:
            completions[action] = {}
            for service in services:
                completions[action][service]={}
        return completions

    @category("GATT profile")
    def do_service(self, args):
        """Manage peripheral's GATT services

        <ansicyan><b>service</b> [<i>ACTION</i> <i>[PARAMS, ...]</i>]</ansicyan>

        This command manages the registered services, with the following <i>ACTION</i>s:

        - <b>add</b>: add a service to the peripheral's GATT profile
        - <b>edit</b>: select a service for edition
        - <b>remove</b>: remove a service from the peripheral's GATT profile

        To add a service: <b>service</b> <i>add</i> <i>UUID</i>

        To edit a specific service: <b>service</b> <i>edit</i>

        To remove a service: <b>service</b> <i>remove</i> <i>UUID</i>

        By default, this command lists the registered services.
        """
        if self.__current_mode != self.MODE_NORMAL:
            if self.__current_mode == self.MODE_SERVICE_EDIT:
                self.error("Already editing services.")
            else:
                self.error("Cannot edit services while peripheral is running.")
            return

        if len(args) > 0:
            action = args[0].lower()
            if action == "add":
                if len(args) >= 2:
                    try:
                        # Validate UUID
                        service_uuid = validate_attribute_uuid(args[1])

                        # If service already exists, error.
                        if self.has_service(service_uuid):
                            self.error(f"Service {service_uuid} already exists !")
                            return

                        # Register service
                        self.register_service(service_uuid)

                        # Auto-select this service
                        self.select_service(service_uuid)

                        # Success
                        self.success(f"Service {service_uuid} successfully added.")
                    except InvalidUUIDException as bad_uuid:
                        self.error(bad_uuid.description)
                else:
                    self.error("You need to provide a valid UUID.")
            elif action == "remove":
                # Not allowed in edit mode
                if self.__current_mode == self.MODE_SERVICE_EDIT:
                    self.error((
                        "You cannot add or remove service in service edit mode. "
                        "Use <ansicyan>back</ansicyan> to exit edit mode and try again."))
                else:
                    if len(args) >= 2:
                        try:
                            # Validate UUID
                            service_uuid = validate_attribute_uuid(args[1])

                            if self.has_service(service_uuid):
                                self.unregister_service(service_uuid)
                                self.success(f"Successfully removed service {service_uuid}.")
                            else:
                                self.error(f"Service {service_uuid} is not a registered service.")
                        except InvalidUUIDException as bad_uuid:
                            self.error(bad_uuid.description)
                    else:
                        self.error("You need to provide a valid UUID.")
            elif action == "edit":
                if self.__current_mode == self.MODE_SERVICE_EDIT:
                    self.error("Already in edit mode.")
                    return

                if len(args) >= 2:
                    try:
                        # Validate UUID
                        service_uuid = validate_attribute_uuid(args[1])

                        if self.has_service(service_uuid):
                            self.select_service(service_uuid)
                            self.update_prompt()
                            return

                        # Error, not registered
                        self.error(f"Service {service_uuid} is not a registered service.")
                    except InvalidUUIDException as bad_uuid:
                        self.error(bad_uuid.description)
                else:
                    self.error("You need to provide a valid UUID.")
            else:
                self.error(f"Unknown action <i>{action}</i>.")
        else:
            # Enumerate services and store them in a list
            services = list(self.__profile.services())

            if len(services) > 0:
                for service in services:
                    # Resolve service name if 16-bit UUID
                    service_uuid = str(service.uuid)
                    if service.uuid.type == UUID.TYPE_16:
                        uuid_val = int(service_uuid, 16)
                        service_name = SERVICES_UUID.get(uuid_val)
                    else:
                        service_name = None

                    if service_name is not None:
                        print_formatted_text(HTML((
                            f"<ansicyan><b>Service {service.uuid}</b> ({service_name})</ansicyan>"
                            f" (handles from {service.handle:d} to {service.end_handle:d}):"
                        )))
                    else:
                        print_formatted_text(HTML((
                            f"<ansicyan><b>Service {service.uuid}</b></ansicyan>"
                            f" (handles from {service.handle:d} to {service.end_handle:d}):"
                        )))

                    characteristics = list(service.characteristics())
                    if len(characteristics) > 0:
                        for i, charac in enumerate(characteristics):

                            char_chevron = "├" if i < (len(characteristics) - 1) else "└"
                            handle_chevron = "│" if i < (len(characteristics) - 1) else " "


                            # Retrieve characteristic name if 16-bit UUID
                            charac_uuid = charac.uuid
                            charac_name = None
                            if charac_uuid.type == UUID.TYPE_16:
                                uuid_val = int(str(charac_uuid), 16)
                                charac_name = CHARACS_UUID.get(uuid_val)

                            properties = charac.properties
                            perms = []
                            if properties & CharacteristicProperties.READ != 0:
                                perms.append("read")
                            if properties & CharacteristicProperties.WRITE != 0:
                                perms.append("write")
                            if properties & CharacteristicProperties.INDICATE != 0:
                                perms.append("indicate")
                            if properties & CharacteristicProperties.NOTIFY != 0:
                                perms.append("notify")

                            if charac_name is not None:
                                print_formatted_text(HTML((
                                    f"{char_chevron}─ <ansicyan><b>Characteristic "
                                    f"{charac.uuid}</b> ({charac_name})</ansicyan>"
                                )))
                            else:
                                print_formatted_text(HTML((
                                    f"{char_chevron}─ <ansicyan><b>Characteristic "
                                    f"{charac.uuid}</b></ansicyan>"
                                )))
                            print_formatted_text(HTML((
                                f"{handle_chevron} └─ handle:{charac.handle:d}, "
                                f"value handle: {charac.value_handle:d}, props: {','.join(perms)}"
                            )))

                            for desc in charac.descriptors():
                                print_formatted_text(HTML((
                                    f"{handle_chevron} └─ <b>Descriptor {desc.type_uuid}</b>"
                                    f" (handle: {desc.handle:d})"
                                )))
                    else:
                        print_formatted_text(HTML(" <i>No characteristics defined</i>"))
            else:
                self.error("No service registered yet.")

    ##################################################
    # GATT Characteristic management
    ##################################################

    def has_service_char(self, service_uuid:str, char_uuid:str):
        """Check if a characteristic is already registered for a specific service
        """
        service_obj = self.__profile.get_service_by_uuid(UUID(service_uuid))
        if service_obj is not None:
            charac = service_obj.get_characteristic(UUID(char_uuid))
            return charac is not None

        # Not found
        return False


    def register_char(self, service_uuid: str, char_uuid: str, perms: list):
        """Add a characteristic

        @param  service_uuid    Service UUID
        @param  char_uuid       Characteristic UUID
        @param  perms           List of permissions
        @retval                 True on success, False on failure
        """
        if not self.has_service_char(service_uuid, char_uuid):
            # Get service
            service_obj = self.get_service(service_uuid)

            # Build charac properties
            props = 0
            if "read" in perms:
                props |= CharacteristicProperties.READ
            if "write" in perms:
                props |= CharacteristicProperties.WRITE
            if "writecmd" in perms:
                props |= CharacteristicProperties.WRITE_WITHOUT_RESPONSE
            if "notify" in perms:
                props |= CharacteristicProperties.NOTIFY
            if "indicate" in perms:
                props |= CharacteristicProperties.INDICATE

            # Build characteristic object
            charac_obj = Characteristic(
                uuid=UUID(char_uuid),
                properties=props,
            )

            if "notify" in perms or "indicate" in perms:
                cccd = ClientCharacteristicConfig(
                    characteristic=charac_obj,
                    indicate=("indicate" in perms),
                    notify=("notify" in perms)
                )

                charac_obj.add_descriptor(cccd)

                charac_obj.value = b''

            # Add characteristic to service
            service_obj.add_characteristic(charac_obj)

            # Update service in profile
            self.__profile.update_service(service_obj)

            # Success
            self.success(f"Successfully added characteristic {char_uuid}")
            return True

        # Fail
        return False

    def unregister_char(self, service_uuid: str, char_uuid: str):
        """Remove characteristic from service
        """
        if self.has_service_char(service_uuid, char_uuid):
            # Get service
            service_obj = self.get_service(service_uuid)

            charac = service_obj.get_characteristic(UUID(char_uuid))
            if charac is not None:
                service_obj.remove_characteristic(charac)
                self.__profile.update_service(service_obj)
                return True

        # Fail
        return False

    def char_parse_perms(self, permissions):
        """Parse permissions
        """
        allowed_keywords = [
            "read",
            "write",
            "writecmd",
            "notify",
            "indicate"
        ]

        out_perms = []
        for perm in permissions:
            if perm.lower() in allowed_keywords:
                out_perms.append(perm.lower())
        return out_perms


    def complete_char(self):
        """Auto-complete char command
        """
        completions = {}
        if self.__selected_service is not None:
            service = self.__profile.get_service_by_uuid(UUID(self.__selected_service))
            if service is not None:
                chars = list(service.characteristics())
                for action in ["add", "remove"]:
                    completions[action] = {}
                    for char in chars:
                        completions[action][str(char.uuid)] = {}
        return completions

    @category("GATT profile")
    def do_char(self, args):
        """Manage peripheral's GATT characteristics

        <ansicyan><b>char</b> [<i>ACTION</i> <i>[PARAMS]</i>]</ansicyan>

        This command manages the registered characteristics of the currently
        selected service. The following <i>ACTION</i>s are available:

        - <b>add</b>: add a characteristic to the current service
        - <b>remove</b>: remove a characteristic from the current service

        charac add 2a00 read write notify
        """
        # Characteristics must be modified only in edit mode
        if self.__current_mode == self.MODE_SERVICE_EDIT:
            if len(args)>0:
                action = args[0]
                if action == "add":
                    if len(args)>=2:
                        try:
                            # Retrieve characteristic UUID
                            char_uuid = validate_attribute_uuid(args[1])

                            # Parse permissions
                            if len(args) >= 3:
                                perms = self.char_parse_perms(args[2:])
                            else:
                                perms = ["read"]

                            if not self.has_service_char(self.__selected_service, char_uuid):
                                self.register_char(self.__selected_service, char_uuid, perms)
                            else:
                                self.error((f"Characteristic {char_uuid} already exist in "
                                           f"service {self.__selected_service}"))
                        except InvalidUUIDException as bad_uuid:
                            self.error(bad_uuid.description)
                    else:
                        print_formatted_text(HTML(
                            "<b>Usage:</b> <ansicyan>add</ansicyan> <i>UUID</i> [<i>PERM,</i> ...]"
                        ))
                elif action == "remove":
                    if len(args)>=2:
                        try:
                            # Retrieve characteristic UUID
                            char_uuid = validate_attribute_uuid(args[1])

                            # Remove characteristic
                            if self.has_service_char(self.__selected_service, char_uuid):
                                self.unregister_char(self.__selected_service, char_uuid)
                                self.success(f"Successfully removed characteristic {char_uuid}")
                            else:
                                self.error(f"Characteristic {char_uuid} does not exist.")
                        except InvalidUUIDException as bad_uuid:
                            self.error(bad_uuid.description)
                    else:
                        print_formatted_text(HTML(
                            "<b>Usage:</b> <ansicyan>remove</ansicyan> <i>UUID</i>"
                        ))
            else:
                # List characteristics
                print_formatted_text(HTML(
                    f"<ansicyan>Characteristics for service {self.__selected_service}:</ansicyan>"
                ))
                selected_service = self.__profile.get_service_by_uuid(UUID(self.__selected_service))
                if selected_service is not None:
                    characs = list(selected_service.characteristics())
                    if len(characs) > 0:
                        for charac in characs:
                            uuid = charac.uuid
                            if uuid.type == UUID.TYPE_16:
                                uuid_val = int(str(uuid), 16)
                                charac_name = CHARACS_UUID.get(uuid_val)
                            else:
                                charac_name = None

                            properties = charac.properties
                            perms = []
                            if properties & CharacteristicProperties.READ != 0:
                                perms.append("read")
                            if properties & CharacteristicProperties.WRITE != 0:
                                perms.append("write")
                            if properties & CharacteristicProperties.INDICATE != 0:
                                perms.append("indicate")
                            if properties & CharacteristicProperties.NOTIFY != 0:
                                perms.append("notify")

                            access = ",".join([f"<b>{perm}</b>" % perm for perm in perms])
                            if charac_name is not None:
                                print_formatted_text(HTML(
                                    f" {charac.uuid} ({charac_name}): {access}"
                                ))
                            else:
                                print_formatted_text(HTML(
                                    f" {charac.uuid}: ({access})"
                                ))
                    else:
                        print_formatted_text(HTML(" No characteristic registered."))


    def char_set_value(self, handle_uuid, value):
        """Set characteristic value based on its handle or UUID
        """
        if isinstance(handle_uuid, int):
            if self.__current_mode != self.MODE_STARTED:
                self.error("Cannot set a characteristic value by its handle")

            # Search characteristic by its handle
            if self.__profile is not None:
                try:
                    charac = self.__profile.find_object_by_handle(handle_uuid)
                    if isinstance(charac, Characteristic):
                        # Update value
                        charac.value = value
                except IndexError:
                    self.error("Cannot find characteristic with UUID %s" % handle_uuid)
            else:
                self.error("GATT profile has not been set.")
        elif isinstance(handle_uuid, UUID):
            # Are we started ?
            if self.__current_mode == self.MODE_STARTED:
                # Find characteristic handle
                for _, service in self.enum_services():
                    charac_obj = service.get_characteristic(handle_uuid)
                    if charac_obj is not None:
                        charac_obj.value = value
                        return
            else:
                # Find characteristic handle
                for _, service in self.enum_services():
                    charac_obj = service.get_characteristic(handle_uuid)
                    if charac_obj is not None:
                        charac_obj.value = value

    def perform_write(self, args, without_response=False):
        """Perform attribute/handle characteristic
        """
        # parse target arguments
        if len(args) <2:
            self.error(("You must provide at least a characteristic value handle"
                        " or characteristic UUID, and a value to write."))
            return

        handle = None

        # Figure out what the handle is
        if args[0].lower().startswith("0x"):
            try:
                handle = int(args[0].lower(), 16)
            except ValueError:
                self.error("Wrong handle: {args[0]}")
                return
        else:
            try:
                handle = int(args[0])
            except ValueError:
                try:
                    handle = UUID(args[0].replace("-",''))
                except Exception:
                    self.error("Wrong UUID: {args[0]}")
                    return

        # Do we have hex data ?
        if args[1].lower() == "hex":
            # Decode hex data
            hex_data = ''.join(args[2:])
            try:
                char_value = unhexlify(hex_data.replace("\t",''))
            except BinasciiError:
                self.error("Provided hex value contains non-hex characters.")
                return
        else:
            char_value = args[1]

        if not isinstance(char_value, bytes):
            char_value = bytes(char_value,"utf-8")

        # Update characteristic value
        self.char_set_value(handle, char_value)

    @category("GATT profile")
    def do_writecmd(self, args):
        """write data to a GATT attribute without waiting for a response.

        <ansicyan><b>writecmd</b> <i>[UUID | handle] [hex [value] | value ]</i></ansicyan>

        Write data to the specified GATT attribute (identified by its handle) or to
        a characteristic value (identified by its UUID, if unique) without waiting
        for a response.

        Data can be provided hex-encoded if prefixed by "hex":

        > writecmd 41 hex 41 42 43

        The command above will write 'ABC' to attribute identified by the handle 41.
        
        Data can also be provided as text:

        > writecmd 41 ABC
        """
        self.perform_write(args, without_response=True)

    @category("GATT profile")
    def do_write(self, args):
        """write data to a a GATT attribute.

        <ansicyan><b>write</b> <i>[UUID | handle] [hex [value] | value ]</i></ansicyan>

        Write data to the specified GATT attribute (identified by its handle) or to
        a characteristic value (identified by its UUID, if unique).

        Data can be provided hex-encoded if prefixed by "hex":

        > write 41 hex 41 42 43

        The command above will write 'ABC' to attribute identified by the handle 41.
        
        Data can also be provided as text:

        > write 41 ABC

        """
        self.perform_write(args, without_response=False)

    @category("GATT profile")
    def do_read(self, args):
        """read a GATT attribute

        <ansicyan><b>read</b> <i>[UUID | handle]</i></ansicyan>

        Read an attribute identified by its handle, or read the value of a characteristic
        identified by its UUID (if unique). 

        Result is displayed as an hexadecimal dump with corresponding ASCII text:

        > read 41
         00000000: 74 68 69 73 20 69 73 20  61 20 74 65 73 74        this is a test
        """
        if len(args) >= 1:
            try:
                charac_uuid = UUID(args[0])
                charac = self.__profile.get_characteristic_by_uuid(charac_uuid)
                if charac is not None:
                    print_formatted_text(HTML(
                        f" <i>{hexdump(charac.value, result='return')}</i>"
                    ))
                else:
                    self.error("Unknown characteristic {charac_uuid}")
            except AttrInvalidUUIDException:
                try:
                    # Decode handle
                    if args[0].lower().startswith("0x"):
                        charac_handle = int(args[0], 16)
                    else:
                        charac_handle = int(args[0], 10)

                    # Retrieve characteristic by handle
                    charac = self.__profile.find_object_by_handle(charac_handle)
                    if isinstance(charac, Characteristic):
                        print_formatted_text(HTML(
                            f" <i>{hexdump(charac.value, result='return')}</i>"
                        ))
                    elif isinstance(charac, CharacteristicValue):
                        print_formatted_text(HTML(
                            f" <i>{hexdump(charac.characteristic.value, result='return')}</i>"
                        ))
                    else:
                        self.error(f"Unknown characteristic with handle {charac_handle:d}")
                except ValueError:
                    self.error(f"Wrong UUID or handle: {args[0]}")


    ##################################################
    # Peripheral emulation
    ##################################################

    @category("Peripheral control")
    def do_start(self, _):
        """Start peripheral.

        <ansicyan><b>start</b></ansicyan>

        Starts the peripheral with its configured services and characteristics.
        """

        # Switch to emulation mode
        self.__current_mode = self.MODE_STARTED
        self.update_prompt()

<<<<<<< HEAD
        try:
            # Instanciate our Peripheral
            self.__connector = Peripheral(
                self.__interface,
                profile=self.__profile,
                adv_data=self.__adv_manager.adv_data,
                scan_data=self.__adv_manager.scan_rsp_data
            )

            # Start advertising
            self.__connector.start()
        except AdvDataFieldListOverflow:
            self.error("Advertising data is too big to fit in advertisement !")
=======
        # Instanciate our Peripheral
        self.__connector = Peripheral(
            self.__interface,
            profile=self.__profile,
            adv_data=adv_data
        )
        # create our event listener
        self.__listener = PeripheralEventListener(callback=self.on_periph_event)
        self.__listener.start()
        self.__connector.attach_event_listener(self.__listener)

        # Start peripheral
        self.__connector.start()
>>>>>>> d3577978

    def on_periph_event(self, event):
        if isinstance(event, PeripheralEventConnected):
            print("Got a connection from a central, updating MTU")
            self.__connector.set_mtu(200)

    @category("Peripheral control")
    def do_stop(self, _):
        """Stop peripheral
        """
        if self.__connector is not None:
            self.__connector.stop()
            self.__connector.close()
        
        if self.__listener is not None:
            self.__listener.stop()
            self.__listener.join()

        self.__current_mode = self.MODE_NORMAL
        self.update_prompt()


    def complete_wireshark(self):
        """Autocomplete wireshark command
        """
        completions = {}
        if self.__wireshark is not None:
            completions["off"] = {}
        else:
            completions["on"] = {}
        return completions

    @category("Monitoring")
    def do_wireshark(self, arg):
        """launch wireshark to monitor packets

        <ansicyan><b>wireshark</b> <i>["on" | "off"]</i></ansicyan>

        This command launches a wireshark that will display all the packets sent
        and received in the active connection. 
        """
        if len(arg) >=1:
            enabled = arg[0].lower()=="on"
            if enabled:
                if self.__wireshark is None:
                    try:
                        self.__wireshark = WiresharkMonitor()
                        if self.__connector is not None:
                            self.__wireshark.attach(self.__connector)
                            self.__wireshark.start()
                    except ExternalToolNotFound:
                        self.error("Cannot launch Wireshark, please make sure it is installed.")
                else:
                    self.error(("Wireshark is already launched, see "
                                "<ansicyan>wireshark off</ansicyan>"))
            else:
                # Detach monitor if any
                if self.__wireshark is not None:
                    self.__wireshark.detach()
                    self.__wireshark.close()
                    self.__wireshark = None
        else:
            self.error("Missing arguments, see <ansicyan>help wireshark</ansicyan>.")

    @category("Advertising data")
    def do_name(self, args):
        """Set device advertising complete local name

        <ansicyan><b>name</b> <i>DEVICE NAME</i></ansicyan>

        This command sets the complete local name for the emulated peripheral.
        """
        if len(args) > 0:
            # Save name
            name = args[0]

            try:
                self.__adv_manager.complete_name = name
                self.success(f"Device name set to \"{name}\"")
            except AdvDataFieldListOverflow:
                self.error("Advertising data is full, cannot set complete local name.")

        else:
            # Complete name
            complete_name = self.__adv_manager.complete_name
            if complete_name is not None:
                print_formatted_text(HTML(
                    f"<ansicyan>Device complete name:</ansicyan> {complete_name}"
                ))
            else:
                self.warning("Complete local name not set.")

    @category("Advertising data")
    def do_shortname(self, args):
        """Set device short name

        <ansicyan><b>shortname</b> <i>DEVICE NAME</i></ansicyan>

        This command sets the shortened local name for the emulated peripheral.
        """
        if len(args) > 0:
            # Save name
            name = args[0]

            try:
                self.__adv_manager.short_name = name
                self.success(f"Device shortened local name set to \"{name}\"")
            except AdvDataFieldListOverflow:
                self.error("Advertising data is full, cannot set shortened local name")
        else:
            # Short name
            short_name = self.__adv_manager.short_name
            if short_name is not None:
                print_formatted_text(HTML(
                    f"<ansicyan>Device shortened name:</ansicyan> {short_name}"
                ))
            else:
                self.error("No shortened local name has been set yet.")

    @category("Advertising data")
    def do_manuf(self, args):
        """Set device manufacturer company ID and data.

        <ansicyan><b>manuf</b> [<i>COMPANY_ID</i> <i>HEX_DATA</i>]</ansicyan>

        This commands defines the company ID to use in BLE advertising record
        along with manufacturer data if a COMPANY_ID and HEX_DATA are provided,
        or simply manufacturer data otherwise.
        """
        if len(args) >= 2:
            comp_id = args[0]
            manuf_data = args[1]
            manuf_comp = None
            if comp_id.lower().startswith("0x"):
                manuf_comp = int(comp_id, 16)
            else:
                # First, search for company in our list of known companies (no case compare)
                for cid, comp_name in BT_MANUFACTURERS.items():
                    if comp_name.lower() == comp_id:
                        manuf_comp = cid
                        break

                if manuf_comp is None:
                    try:
                        manuf_comp = int(comp_id)
                    except ValueError:
                        self.error("Bad company ID ({comp_id})")
                        return

            try:
                self.__adv_manager.manufacturer_data = (manuf_comp, unhexlify(manuf_data))
                self.success("Manufacturer data set.")
            except BinasciiError:
                self.__manuf_data = []
                self.error("Error while parsing manufacturer data (not valid hex)")
            except AdvDataFieldListOverflow:
                self.error("Advertising data is full, cannot set manufacturer specific data")
        else:
            if self.__adv_manager.manufacturer_data is not None:
                manuf_comp, manuf_data = self.__adv_manager.manufacturer_data
                if manuf_comp in BT_MANUFACTURERS:
                    manuf_name = BT_MANUFACTURERS[manuf_comp]
                else:
                    manuf_name = "Unknown"
                print_formatted_text(HTML("<ansicyan>Device Manufacturer data record:</ansicyan>"))
                print_formatted_text(HTML(
                    f" <b>Company ID:</b> 0x{manuf_comp:04x} ({manuf_name})"
                ))
                if manuf_data != []:
                    print_formatted_text(HTML(" <b>Manuf. Data:</b>"))
                    nb_lines = int(len(manuf_data)/16)
                    if nb_lines*16 < len(manuf_data):
                        nb_lines += 1
                    for i in range(nb_lines):
                        data = " ".join(
                            [f"{v:02x}" for v in manuf_data[i*16:(i+1)*16]]
                        )
                        print_formatted_text(HTML(f"   <i>{data}</i>"))
            else:
                self.error("No manufacturer data has been set yet.")

    @category("Peripheral control")
    def do_mtu(self, args):
        """Set peripheral MTU.

        <ansicyan><b>mtu</b> [<i>MTU</i>]</ansicyan>

        Send a MTU exchange request to the connected Central device.
        MTU value must be equal to or greater than 23.
        """
        if len(args) == 1:
            try:
                mtu = int(args[0])

                # Make sure we have a connector
                if self.__connector is None:
                    self.error("No active connection, cannot set MTU.")
                    return

                # Update MTU value
                if mtu >= 23:
                    self.__connector.set_mtu(mtu)
                    print(f"Connection MTU set to {mtu}.")
                else:
                    self.error("MTU must be greater or equal to 23.")
            except ValueError:
                self.error("MTU is not a valid integer")
        elif len(args) < 1:
            self.error("MTU value is missing")
        elif len(args) > 1:
            self.error("Too many arguments !")

    def do_back(self, _):
        """Return to normal mode.

        <ansicyan><b>back</b></ansicyan>

        This command return to normal mode, i.e. exits any configuration mode
        (service edit mode for instance).
        """
        if self.__current_mode != self.MODE_NORMAL:
            self.__current_mode = self.MODE_NORMAL
            self.__selected_service = None
        self.update_prompt()

    def do_quit(self, _):
        """close ble-peripheral
        """
        if self.__connector is not None:
            self.__connector.close()
        return True

    def do_exit(self, arg):
        """alias for <ansicyan>quit</ansicyan>
        """
        return self.do_quit(arg)<|MERGE_RESOLUTION|>--- conflicted
+++ resolved
@@ -16,13 +16,10 @@
 from whad.exceptions import ExternalToolNotFound
 from whad.device import WhadDevice, WhadDeviceConnector
 from whad.ble import Peripheral, GenericProfile, AdvDataFieldList, \
-<<<<<<< HEAD
     AdvCompleteLocalName, AdvShortenedLocalName, AdvFlagsField, AdvDataField, \
     AdvDataFieldListOverflow, AdvManufacturerSpecificData
-=======
-    AdvCompleteLocalName, AdvShortenedLocalName, AdvFlagsField
 from whad.ble.connector.peripheral import PeripheralEventListener, PeripheralEventConnected
->>>>>>> d3577978
+
 from whad.ble.profile.service import PrimaryService
 from whad.ble.profile.characteristic import Characteristic, CharacteristicProperties, \
     ClientCharacteristicConfig, CharacteristicValue
@@ -1168,7 +1165,6 @@
         self.__current_mode = self.MODE_STARTED
         self.update_prompt()
 
-<<<<<<< HEAD
         try:
             # Instanciate our Peripheral
             self.__connector = Peripheral(
@@ -1182,21 +1178,21 @@
             self.__connector.start()
         except AdvDataFieldListOverflow:
             self.error("Advertising data is too big to fit in advertisement !")
-=======
+        
         # Instanciate our Peripheral
-        self.__connector = Peripheral(
-            self.__interface,
-            profile=self.__profile,
-            adv_data=adv_data
-        )
+        # self.__connector = Peripheral(
+        #    self.__interface,
+        #    profile=self.__profile,
+        #    adv_data=adv_data
+        #)
         # create our event listener
-        self.__listener = PeripheralEventListener(callback=self.on_periph_event)
-        self.__listener.start()
-        self.__connector.attach_event_listener(self.__listener)
+        # self.__listener = PeripheralEventListener(callback=self.on_periph_event)
+        # self.__listener.start()
+        # self.__connector.attach_event_listener(self.__listener)
 
         # Start peripheral
-        self.__connector.start()
->>>>>>> d3577978
+        # self.__connector.start()
+
 
     def on_periph_event(self, event):
         if isinstance(event, PeripheralEventConnected):
