--- conflicted
+++ resolved
@@ -568,10 +568,6 @@
             )
 
             msg = self.wait_for_message(GattReadByTypeResponse)
-<<<<<<< HEAD
-=======
-            
->>>>>>> 52f0a8c2
             if isinstance(msg, GattReadByTypeResponse):
                 for item in msg:
                     charac_properties = item.value[0]
