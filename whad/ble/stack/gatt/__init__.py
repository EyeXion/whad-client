"""GATT Server and Client implementation
"""
import logging

from time import time
from queue import Queue, Empty
from struct import unpack, pack
from threading import Lock

from whad.ble.exceptions import HookReturnValue, HookReturnAuthentRequired,\
    HookReturnAuthorRequired, HookReturnAccessDenied, HookReturnGattError, \
    HookReturnNotFound, ConnectionLostException
from whad.ble.stack.att.constants import BleAttOpcode, BleAttErrorCode, ReadAccess, \
    WriteAccess, Authentication, Authorization, Encryption
from whad.ble.stack.att.exceptions import error_response_to_exc, AttErrorCode
from whad.ble.stack.gatt.helpers import get_uuid_alias
from whad.ble.stack.gatt.message import *
from whad.ble.stack.gatt.exceptions import GattTimeoutException
from whad.ble.profile import GenericProfile, Pairing
from whad.ble.profile.characteristic import Characteristic, CharacteristicDescriptor, ClientCharacteristicConfig, CharacteristicValue
from whad.ble.profile.service import PrimaryService, SecondaryService

from whad.common.stack import Layer, source, alias

logger = logging.getLogger(__name__)

def txlock(f):
    def _wrapper(self, *args, **kwargs):
        self.lock_tx()
        result = f(self, *args, **kwargs)
        self.unlock_tx()
        return result
    return _wrapper

def proclock(f):
    def _wrapper(self, *args, **kwargs):
        self.procedure_start()
        result = f(self, *args, **kwargs)
        self.procedure_stop()
        return result
    return _wrapper

@alias('gatt')
class GattLayer(Layer):
    '''Gatt client/server base class
    '''

    def configure(self, options):
        '''Configure the GATT layer
        '''
        self.__queue = Queue()
        self.__proc_lock = Lock()
        self.__tx_lock = Lock()
        self.state.terminated = False

        # Dispatch rules
        self.__handlers = {
            GattErrorResponse: self.on_error_response,

            GattFindInfoRequest: self.on_find_info_request,
            GattFindInfoResponse: self.on_find_info_response,

            GattFindByTypeValueRequest: self.on_find_by_type_value_request,
            GattFindByTypeValueResponse: self.on_find_by_type_value_response,

            GattReadByTypeRequest: self.on_read_by_type_request,
            GattReadByTypeResponse: self.on_read_by_type_response,

            GattReadByGroupTypeRequest: self.on_read_by_group_type_request,
            GattReadByGroupTypeResponse: self.on_read_by_group_type_response,

            GattReadRequest: self.on_read_request,
            GattReadResponse: self.on_read_response,

            GattReadBlobRequest: self.on_read_blob_request,
            GattReadBlobResponse: self.on_read_blob_response,

            GattReadMultipleRequest: self.on_read_multiple_request,
            GattReadMultipleResponse: self.on_read_multiple_response,

            GattWriteRequest: self.on_write_request,
            GattWriteCommand: self.on_write_command,
            GattWriteResponse: self.on_write_response,

            GattHandleValueNotification: self.on_handle_value_notification,
            GattHandleValueIndication: self.on_handle_value_indication,

            GattPrepareWriteRequest: self.on_prepare_write_request,
            GattPrepareWriteResponse: self.on_prepare_write_response,

            GattExecuteWriteRequest: self.on_execute_write_request,
            GattExecuteWriteResponse: self.on_execute_write_response,

        }

    @property
    def att(self):
        return self.get_layer('att')

    @property
    def smp(self):
        return self.get_layer('smp')

    @source('att')
    def on_att_packet(self, packet):
        '''Process ATT packets
        '''
        # Dispatch on the correct handler
        packet_type = type(packet)
        if packet_type in self.__handlers:
            self.__handlers[packet_type](packet)
        else:
            logger.error('no GATT handler for packet type %s' % packet_type.__name__)

    def procedure_start(self):
        """
        Lock GATT client or server to avoid a new procedure to be initiated while
        another is actually in progress.
        """
        logger.debug('Start of GATT procedure ...')
        self.__proc_lock.acquire()

    def procedure_stop(self):
        """Unlock GATT client or server to allow other pocedures to be executed.
        """
        logger.debug('End of GATT procedure')
        self.__proc_lock.release()

    def lock_tx(self):
        """Lock GATT client or server to process a single PDU and avoid other PDUs
        to be sent in-between.
        """
        logger.debug('Start handling PDU (tx/rx)')
        self.__tx_lock.acquire()

    def unlock_tx(self):
        """Unlock GATT client or server in order to allow other PDUs to be processed.
        """
        logger.debug('End handling PDU (tx/rx)')
        self.__tx_lock.release()

    def indicate(self, characteristic):
        """Send an indication to a GATT client. Not implemented by default.
        """
        pass

    def notify(self, characteristic):
        """Send a notfication to a GATT client. Not implemented by default.
        """
        pass

    def on_gatt_message(self, message):
        """Add a GATT message into our message queue

        :param message: GATT message to add to our queue
        """
        self.__queue.put(message, block=True, timeout=None)

    def wait_for_message(self, message_clazz, timeout=5.0):
        """Wait for a specific message type or error, other messages are dropped

        :param type message_clazz: Expected message class
        :param float timeout: Timeout value (default: 30 seconds)
        """
        start_time = time()
        while (time() - start_time) < timeout:
            # Check if connection has been terminated.
            if self.state.terminated:
                logger.debug('Connection lost')
                raise ConnectionLostException(None)
            try:
                msg = self.__queue.get(block=False,timeout=0.5)
                if isinstance(msg, message_clazz) or isinstance(msg, GattErrorResponse):
                    return msg
            except Empty:
                pass
        raise GattTimeoutException


    def error(self, request, handle, reason):
        """Send ATT Error Response
        """
        self.att.error_response(
            request,
            handle,
            reason
        )

    def on_error_response(self, error: GattErrorResponse):
        self.on_gatt_message(error)

    @txlock
    def on_find_info_request(self, packet: GattFindInfoRequest):
        '''ATT Find Information Request callback

        By default, this method generates an ATT Error Response with ATTRIBUTE_NOT_FOUND error.

        :param int start: Start handle value
        :param int end: End handle value
        '''
        logger.debug('[gatt] find_info_request, start:%d, end:%d' %(
            packet.start, packet.end
        ))
        self.error(
            BleAttOpcode.FIND_INFO_REQUEST, packet.start, BleAttErrorCode.ATTRIBUTE_NOT_FOUND
        )

    def on_find_info_response(self, packet: GattFindInfoResponse):
        '''ATT Find Information Response callback

        :param format: Information data format
        :param handles: List of handles
        '''
        pass

    @txlock
    def on_find_by_type_value_request(self, request: GattFindByTypeValueRequest):
        """ATT Find By Type Value Request callback

        :param GattFindByTypeValueRequest request: Request
        """
        logger.debug('[gatt] FindByTypeValueRequest, start: %d, type: %s' % (request.start, request.type))
        self.error(
            BleAttOpcode.FIND_BY_TYPE_VALUE_REQUEST, request.start, BleAttErrorCode.ATTRIBUTE_NOT_FOUND
        )

    def on_find_by_type_value_response(self, response: GattFindByTypeValueResponse):
        """ATT Find By Type Value Response callback

        :param GattFindByTypeValueResponse response: Response message
        """
        pass

    @txlock
    def on_read_by_type_request(self, request: GattReadByTypeRequest):
        """ATT Read By Type Request callback

        :param int start: Start handle value
        :param int end: End handle value
        :param uuid: Type UUID
        """
        self.error(
            BleAttOpcode.READ_BY_TYPE_REQUEST, request.start, BleAttErrorCode.ATTRIBUTE_NOT_FOUND
        )

    def on_read_by_type_response(self, response):
        """ATT Read By Type Response callback

        :param GattReadByTypeResponse response: Response
        """
        pass

    @txlock
    def on_read_by_group_type_request(self, request: GattReadByGroupTypeRequest):
        """ATT Read By Group Type Request callback

        :param int start: Start handle value
        :param int end: End handle value
        :param uuid: Type UUID
        """
        self.error(
            BleAttOpcode.READ_BY_GROUP_TYPE_REQUEST, request.start, BleAttErrorCode.ATTRIBUTE_NOT_FOUND
        )


    def on_read_by_group_type_response(self, response):
        """ATT Read By Group Type Response callback

        :param int item_length: Item length
        :param data: List of items
        """
        pass
    
    @txlock
    def on_read_request(self, request: GattReadRequest):
        """ATT Read Request callback

        :param int handle: Attribute handle
        """
        self.error(
            BleAttOpcode.READ_REQUEST, request.handle, BleAttErrorCode.INVALID_HANDLE
        )

    def on_read_response(self, response: GattReadResponse):
        """ATT Read Response callback

        :param value: Attribute value
        """
        pass

    @txlock
    def on_read_blob_request(self, request: GattReadBlobRequest):
        """ATT Read Blob Request callback

        :param int handle: Attribute handle
        :param int offset: Offset of the first byte of data to read
        """
        self.error(
            BleAttOpcode.READ_BLOB_REQUEST, request.handle, BleAttErrorCode.INVALID_HANDLE
        )

    def on_read_blob_response(self, response: GattReadBlobResponse):
        """ATT Read Blob Response callback

        :param value: Attribute value
        """
        pass

    @txlock
    def on_read_multiple_request(self, request: GattReadMultipleRequest):
        """ATT Read Multiple Request callback

        :param handles: List of handles
        """
        self.error(
            BleAttOpcode.READ_MULTIPLE_REQUEST, request.handles[0], BleAttErrorCode.INVALID_HANDLE
        )

    def on_read_multiple_response(self, response: GattReadMultipleResponse):
        """ATT Read Multiple Response callback

        :param values: Multiple Attribute values
        """
        pass


    @txlock
    def on_write_request(self, request: GattWriteRequest):
        """ATT Write Request callback

        :param int handle: Attribute handle
        :param data: Attribute value
        """
        self.error(
            BleAttOpcode.WRITE_REQUEST, request.handle, BleAttErrorCode.INVALID_HANDLE
        )

    def on_write_response(self, response):
        """ATT Write Response callback
        """
        pass

    @txlock
    def on_write_command(self, request: GattWriteCommand):
        """ATT Write Command callback

        :param int handle: Attribute handle
        :param data: Attribute data
        """
        self.error(
            BleAttOpcode.WRITE_COMMAND, request.handle, BleAttErrorCode.INVALID_HANDLE
        )

    def on_handle_value_notification(self, notification: GattHandleValueNotification):
        """ATT Handle Value Notification

        :param int handle: Attribute handle
        :param value: Attribute value
        """
        pass

    @txlock
    def on_handle_value_indication(self, indication: GattHandleValueIndication):
        """ATT Handle Value Indication

        :param int handle: Attribute handle
        :param value: Attribute value
        """
        self.att.handle_value_confirmation()

    @txlock
    def on_prepare_write_request(self, request: GattPrepareWriteRequest):
        """ATT Prepare Write request callback

        :param int handle: Attribute handle
        :param int offset: Data offset
        :param data: Attribute data
        """
        self.error(
            BleAttOpcode.PREPARE_WRITE_REQUEST, request.handle, BleAttErrorCode.INVALID_HANDLE
        )

    def on_prepare_write_response(self, response: GattPrepareWriteResponse):
        """ATT Prepare Write Response Callback

        :param int handle: Attribute handle
        :param int offset: Data offset
        :param data: Attribute data
        """
        pass

    def on_execute_write_request(self, request: GattExecuteWriteRequest):
        """ATT Execute Write Request callback

        :param int flags: Flags
        """
        pass

    def on_execute_write_response(self, response: GattExecuteWriteResponse):
        """ATT Execute Write Response callback
        """
        pass



class GattClient(GattLayer):

    def __init__(self, parent=None, layer_name=None, options={}):
        super().__init__(parent=parent, layer_name=layer_name, options=options)
        self.__model = None
        self.__notification_callbacks = {}

    def configure(self, options):
        '''Configure GATT client.
        '''
        super().configure(options)


    @property
    def model(self):
        return self.__model

    def set_model(self, model):
        '''Set the underlying GATT profile.
        '''
        if isinstance(model, GenericProfile):
            self.__model = model

    def set_client_model(self, model):
        '''This method is used with GattClientServer to specify the GATT
        client device profile.
        '''
        if isinstance(model, GenericProfile):
            self.__model = model


    ###################################
    # Supported response handlers
    ###################################

    def on_read_by_group_type_response(self, response: GattReadByGroupTypeResponse):
        """ATT Read By Group Type Response callback
        """
        self.on_gatt_message(response)

    def on_find_info_response(self, response):
        """ATT Find Information Response callback

        :param format: Information data format
        :param handles: List of handles
        """
        self.on_gatt_message(response)

    def on_read_response(self, response):
        """ATT Read Response callback

        :param value: Attribute value
        """
        self.on_gatt_message(response)

    def on_read_by_type_response(self, response: GattReadByTypeResponse):
        """ATT Read By Type Response callback

        :param GattReadByTypeResponse response: Response
        """
        self.on_gatt_message(response)

    def on_read_blob_response(self, response: GattReadBlobResponse):
        """ATT Read Blob Response callback

        :param value: Attribute value
        """
        self.on_gatt_message(response)

    def on_write_response(self, response):
        """ATT Write Response callback
        """
        self.on_gatt_message(response)

    def on_prepare_write_response(self, response):
        """ATT Prepare Write Response Callback

        :param GattPrepareWriteResponse response: Response message
        """
        self.on_gatt_message(response)

    def on_execute_write_response(self, response):
        """ATT Execute Write Response Callback

        :param GattExecuteWriteResponse response: Response message
        """
        self.on_gatt_message(response)

    def on_find_by_type_value_response(self, response: GattFindByTypeValueResponse):
        """ATT Find By Type Value Response callback

        :param GattFindByTypeValueResponse response: Response message
        """
        self.on_gatt_message(response)

    def on_handle_value_notification(self, notification):
        """ATT Handle Value Notification

        :param int handle: Attribute handle
        :param value: Attribute value
        """
        if notification.handle in self.__notification_callbacks:
            self.__notification_callbacks[notification.handle](
                notification.handle,
                notification.value,
                indication=False
            )

    @txlock
    def on_handle_value_indication(self, notification):
        """ATT Handle Value Indication

        :param int handle: Attribute handle
        :param value: Attribute value
        """
        if notification.handle in self.__notification_callbacks:
            self.__notification_callbacks[notification.handle](
                notification.handle,
                notification.value,
                indication=True
            )
        self.att.handle_value_confirmation()

    def on_exch_mtu_response(self, response):
        """ATT MTU exchange response

        :param GattExchangeMtuResponse response: response from remote device
        """
        self.on_gatt_message(response)


    ###################################
    # GATT procedures
    ###################################

    def register_notification_callback(self, handle, cb):
        self.__notification_callbacks[handle] = cb

    def unregister_notification_callback(self, handle):
        del self.__notification_callbacks[handle]

    def clear_notification_callbacks(self):
        """Clear all notification callbacks.
        """
        self.__notification_callbacks = {}

    @proclock
    def discover_primary_service_by_uuid(self, uuid):
        """Discover a primary service by its UUID.

        :param UUID uuid: Service UUID
        :return: Service if service has been found, None otherwise
        """
        # Send FindByTypeValueRequest
        self.lock_tx()
        self.att.find_by_type_value_request(
            1,
            0xFFFF,
            0x2800,
            uuid.packed
        )
        self.unlock_tx()

        msg = self.wait_for_message(GattFindByTypeValueResponse)
        if isinstance(msg, GattFindByTypeValueResponse):
            for item in msg:
                return PrimaryService(
                    uuid=None,
                    handle=item.handle,
                    end_handle=item.end
                )
        elif isinstance(msg, GattErrorResponse):
            if msg.reason == AttErrorCode.ATTR_NOT_FOUND:
                return None
            else:
                raise error_response_to_exc(msg.reason, msg.request, msg.handle)

    @proclock
    def discover_primary_services(self):
        """Discover remote Primary Services.

        This function will yield every discovered primary service.
        """
        # List primary services handles
        handle = 1
        while True:
            # Send a Read By Group Type Request
            self.lock_tx()
            self.att.read_by_group_type_request(
                handle,
                0xFFFF,
                0x2800
            )
            self.unlock_tx()

            msg = self.wait_for_message(GattReadByGroupTypeResponse)
            if isinstance(msg, GattReadByGroupTypeResponse):
                for item in msg:
                    yield PrimaryService(
                        uuid=UUID(item.value),
                        handle=item.handle,
                        end_handle=item.end
                    )
                    handle = item.end

                    if handle == 0xFFFF:
                        return

                handle += 1
            elif isinstance(msg, GattErrorResponse):
                if msg.reason == AttErrorCode.ATTR_NOT_FOUND:
                    break
                else:
                    error_response_to_exc(msg.reason, msg.request, msg.handle)

    @proclock
    def discover_secondary_services(self):
        """Discover remote Secondary Services.
        """
        # List primary services handles
        handle = 1
        while True:
            # Send a Read By Group Type Request
            self.lock_tx()
            self.att.read_by_group_type_request(
                handle,
                0xFFFF,
                0x2801
            )
            self.unlock_tx()

            msg = self.wait_for_message(GattReadByGroupTypeResponse)
            if isinstance(msg, GattReadByGroupTypeResponse):
                for item in msg:
                    yield SecondaryService(
                        uuid=UUID(item.value),
                        handle=item.handle,
                        end_handle=item.end
                    )
                    handle = item.end

                    if handle == 0xFFFF:
                        return

                handle += 1
            elif isinstance(msg, GattErrorResponse):
                if msg.reason == AttErrorCode.ATTR_NOT_FOUND:
                    break
                else:
                    error_response_to_exc(msg.reason, msg.request, msg.handle)

    @proclock
    def discover_characteristics(self, service):
        """
        Discover service characteristics
        """
        logger.debug('discover characteristics for service %s' % service.uuid)
        logger.debug('discover characteristics from handle %d to %d' % (
            service.handle, service.end_handle
        ))
        if isinstance(service, PrimaryService):
            handle = service.handle
        else:
            return

        while handle <= service.end_handle:
            logger.debug('service end handle is: %d' % service.end_handle)
            self.lock_tx()
            self.att.read_by_type_request(
                handle,
                service.end_handle,
                0x2803
            )
            self.unlock_tx()

            msg = self.wait_for_message(GattReadByTypeResponse)
            if isinstance(msg, GattReadByTypeResponse):
                for item in msg:
                    charac_properties = item.value[0]
                    #charac_handle = unpack('<H', item.value[1:3])[0]
                    charac_handle = item.handle
                    charac_value_handle = unpack('<H', item.value[1:3])[0]
                    charac_uuid = UUID(item.value[3:])
                    charac = Characteristic(
                        uuid=charac_uuid,
                        properties=charac_properties
                    )
                    charac.handle = charac_handle
                    charac.value_handle = charac_value_handle
                    handle = charac.handle+2
                    logger.debug('found characteristic %s with handle %d' % (charac_uuid, charac_value_handle))
                    yield charac

            elif isinstance(msg, GattErrorResponse):
                if msg.reason == AttErrorCode.ATTR_NOT_FOUND:
                    break
                else:
                    error_response_to_exc(msg.reason, msg.request, msg.handle)

    @proclock
    def discover_characteristic_descriptors(self, characteristic):
        """Find characteristic descriptor
        """
        if isinstance(characteristic, Characteristic):
            handle = characteristic.value_handle + 1
            end_handle = self.__model.find_characteristic_end_handle(characteristic.handle)
            while handle <= end_handle:
                self.lock_tx()
                self.att.find_info_request(
                    handle,
                    end_handle
                )
                self.unlock_tx()

                msg = self.wait_for_message(GattFindInfoResponse)
                if isinstance(msg, GattFindInfoResponse):
                    for descriptor in msg:
                        handle = descriptor.handle

                        # End discovery if returned handle is Ending Handle (0xFFFF)
                        if handle == 0xFFFF:
                            return

                        yield(descriptor)
                elif isinstance(msg, GattErrorResponse):
                    if msg.reason == AttErrorCode.ATTR_NOT_FOUND:
                        break
                    else:
                        error_response_to_exc(msg.reason, msg.request, msg.handle)

                handle += 1

    def discover(self):
        # Discover services
        services = []
        for service in self.discover_primary_services():
            services.append(service)

        for service in services:
            for characteristic in self.discover_characteristics(service):
                service.add_characteristic(characteristic)
            self.__model.add_service(service)

        # Searching for descriptors
        for service in self.__model.services():
            for characteristic in service.characteristics():
                for descriptor in self.discover_characteristic_descriptors(characteristic):
                    if descriptor.uuid == UUID(0x2902):
                        characteristic.add_descriptor(
                            ClientCharacteristicConfig(
                                characteristic,
                                handle=descriptor.handle
                            )
                        )

    @proclock
    def read(self, handle):
        """Read a characteristic or a descriptor.

        :param int handle: Handle of the attribute to read (descriptor or characteristic)
        """
        self.lock_tx()
        self.att.read_request(gatt_handle=handle)
        self.unlock_tx()

        msg = self.wait_for_message(GattReadResponse)
        if isinstance(msg, GattReadResponse):
            return msg.value
        elif isinstance(msg, GattErrorResponse):
            raise error_response_to_exc(msg.reason, msg.request, msg.handle)

    @proclock
    def read_blob(self, handle, offset=0):
        """Read a characteristic or a descriptor starting from `offset`.

        :param int handle: Handle of the characteristic value or descriptor to read.
        :param int offset: Start reading from this offset value (default: 0)
        """
        self.lock_tx()
        self.att.read_blob_request(handle, offset)
        self.lock_tx()

        msg = self.wait_for_message(GattReadBlobResponse)
        if isinstance(msg, GattReadBlobResponse):
            return msg.value
        elif isinstance(msg, GattErrorResponse):
            raise error_response_to_exc(msg.reason, msg.request, msg.handle)

    @proclock
    def read_long(self, handle):
        """Read a long characteristic or descriptor

        :param int handle: Handle of the attribute to read (descriptor or characteristic)
        """
        local_mtu = self.get_layer('l2cap').get_local_mtu()

        value=b''
        offset=0
        while True:
            # Send a ReadBlob request
            self.lock_tx()
            self.att.read_blob_request(handle, offset)
            self.unlock_tx()

            msg = self.wait_for_message(GattReadBlobResponse)
            if isinstance(msg, GattReadBlobResponse):
                if len(msg.value) < (local_mtu - 1):
                    value += msg.value
                    break
                else:
                    value += msg.value
                    offset += len(msg.value)
            elif isinstance(msg, GattErrorResponse):
                raise error_response_to_exc(msg.reason, msg.request, msg.handle)
        return value

    @proclock
    def write(self, handle, value):
        """Write data to a characteristic or a descriptor

        :param int handle: Target characteristic or descriptor handle
        :param bytes value: Data to write
        """
        local_mtu = self.get_layer('l2cap').get_local_mtu()

        # Check if data to write is longer than MTU
        if len(value) > (local_mtu - 3):
            return self.write_long(handle, value)
        else:
            # If data can be sent in a single write request, just send it :)
            self.lock_tx()
            self.att.write_request(
                handle,
                value
            )
            self.unlock_tx()

            msg = self.wait_for_message(GattWriteResponse)
            if isinstance(msg, GattWriteResponse):
                return True
            elif isinstance(msg, GattErrorResponse):
                raise error_response_to_exc(msg.reason, msg.request, msg.handle)

    @proclock
    def write_command(self, handle, value):
        """Write data to a characteristic or a descriptor, do not expect an answer.

        :param int handle: Target characteristic or descriptor handle
        :param bytes value: Data to write
        """
        self.lock_tx()
        self.att.write_command(
            handle,
            value
        )
        self.unlock_tx()

        # Write command does not cause the GATT server to return a response.
        return True

    @proclock
    def write_long(self, handle, value):
        """Write long data (size > ATT_MTU-2) to a characteristic value.

        This method uses Prepared Write requests as described in Vol 3, Part G,
        section 4.9.5.

        :param int handle: Target characteristic value handle
        :param bytes value: Data to write
        """
        # We need to determine how many prepared write requests we should issue
        # to the target device
        data_len = len(value)
        local_mtu = self.get_layer('l2cap').get_local_mtu()

        nb_chunks = int(data_len / (local_mtu - 5))
        if nb_chunks % (local_mtu - 5) > 0:
            nb_chunks += 1
        chunk_size = local_mtu - 5

        # Send prepared write requests
        offset = 0
        for i in range(nb_chunks):
            self.lock_tx()
            self.att.prepare_write_request(handle, offset, value[offset:offset + chunk_size])
            self.unlock_tx()

            msg = self.wait_for_message(GattPrepareWriteResponse)
            if isinstance(msg, GattPrepareWriteResponse):
                if msg.value is not None:
                    offset += len(msg.value)
                else:
                    break
            elif isinstance(msg, GattErrorResponse):
                raise error_response_to_exc(msg.reason, msg.request, msg.handle)

        # Execute write request
        self.lock_tx()
        self.att.execute_write_request(1)
        self.unlock_tx()

        msg = self.wait_for_message(GattExecuteWriteResponse)
        if isinstance(msg, GattExecuteWriteResponse):
            return True
        elif isinstance(msg, GattErrorResponse):
            raise error_response_to_exc(msg.reason, msg.request, msg.handle)

    @proclock
    def read_characteristic_by_uuid(self, uuid, start=1, end=0xFFFF):
        """Read a characteristic given its UUID if its handle is comprised in a given range.

        :param UUID uuid: Characteristic UUID
        :param int start: Start handle value
        :param int end: End handle value
        """
        if uuid.type == UUID.TYPE_16:
            self.att.read_by_type_request(start, end, uuid.value())
        elif uuid.type == UUID.TYPE_128:
            # Required by scapy
            uuid1 = unpack('<Q', uuid.packed[:8])[0]
            uuid2 = unpack('<Q', uuid.packed[8:])[0]
            
            self.lock_tx()
            self.att.read_by_type_request_128bit(start, end, uuid1, uuid2)
            self.unlock_tx()

        msg = self.wait_for_message(GattReadByTypeResponse)
        if isinstance(msg, GattReadByTypeResponse):
            output = []
            for item in msg:
                output.append(item.value)
            if len(output) == 1:
                return output[0]
            else:
                return output
        elif isinstance(msg, GattErrorResponse):
            raise error_response_to_exc(msg.reason, msg.request, msg.handle)

    @proclock
    def set_mtu(self, mtu):
        '''Set (G)ATT client MTU (must be >= ATT_MTU, i.e. 23).

        This method is exposed in GattClient but really interact with the underlying
        ATT layer, and checks if we receive an answer from the remote device.

        :param int mtu: ATT MTU to use
        :return int: remote device MTU
        '''
        if mtu >= 23:
            self.lock_tx()
            self.att.exch_mtu_request(mtu)
            self.unlock_tx()

            msg = self.wait_for_message(GattExchangeMtuResponse)
            if isinstance(msg, GattExchangeMtuResponse):
                return msg.mtu
            elif isinstance(msg, GattErrorResponse):
                raise error_response_to_exc(msg.reason, msg.request, msg.handle)
        else:
            return None

    def services(self):
        return self.__model.services()

    def on_terminated(self):
        # Process termination.
        #super().on_terminated()

        # Remove all notification/indication callbacks
        self.clear_notification_callbacks()


class GattServer(GattLayer):
    """
    BLE GATT server
    """

    def __init__(self, parent=None, layer_name=None, options={}):
        super().__init__(parent=parent, layer_name=layer_name, options=options)
        self.__server_model = None

        # Prepared write queues
        self.__write_queues = {}

        # Subscribed characteristics
        self.__subscribed_characs = []

    def set_model(self, model):
        '''Set the GATT server underlying profile.
        '''
        self.__server_model = model

    def set_server_model(self, model):
        '''This method is used with GattClientServer to specify the GATT
        server profile.
        '''
        # Note: redundant with set_server_model
        self.__server_model = model

    def configure(self, options):
        '''Configure GATT client.
        '''
        super().configure(options)


    ###################################
    # Supported response handlers
    ###################################


    ###################################
    # GATT procedures
    ###################################

    def notify(self, characteristic):
        """Sends a notification to a GATT client for a given characteristic.

        :param Characteristic characteristic: Characteristic to notify the GATT client about.
        """
        try:
            local_mtu = self.get_layer('l2cap').get_local_mtu()

            # Call model callback
            service = self.__server_model.find_service_by_characteristic_handle(characteristic.handle)
            self.__server_model.on_notification(
                service,
                characteristic,
                characteristic.value[:local_mtu-3]
            )

            # Send notification
            self.att.handle_value_notification(
                characteristic.value_handle,
                characteristic.value[:local_mtu-3]
            )
        except HookReturnValue as value_override:
            # Return overriden value
            self.att.handle_value_notification(
                characteristic.value_handle,
                value_override.value[:local_mtu-3]
            )

    @proclock
    def indicate(self, characteristic):
        """Sends an indication to a GATT client for a given characteristic.

        :param Characteristic characteristic: Characteristic to notify the GATT client about.
        """
        try:
            local_mtu = self.get_layer('l2cap').get_local_mtu()

            # Call model callback
            service = self.__server_model.find_service_by_characteristic_handle(characteristic.handle)
            self.__server_model.on_indication(
                service,
                characteristic,
                characteristic.value[:local_mtu-3]
            )

            # Send notification
            self.att.handle_value_indication(
                characteristic.value_handle,
                characteristic.value[:local_mtu-3]
            )
        except HookReturnValue as value_override:
            # Return overriden value
            self.att.handle_value_indication(
                characteristic.value_handle,
                value_override.value[:local_mtu-3]
            )

    @txlock
    def on_find_info_request(self, request):
        """Find information request
        """
        # List attributes by type UUID, sorted by handles
        attrs = {}
        attrs_handles = []
        for attribute in self.__server_model.find_objects_by_range(request.start, request.end):
            attrs[attribute.handle] = attribute
            attrs_handles.append(attribute.handle)
        attrs_handles.sort()

        # If we have at least one item to return
        if len(attrs_handles) > 0:

            # Get MTU
            mtu = self.get_layer('l2cap').get_local_mtu()

            # Get item size (UUID size + 2)
            uuid_size = len(attrs[attrs_handles[0]].type_uuid.packed)
            if uuid_size == 2:
                item_format = 1
            else:
                item_format = 2
            item_size = uuid_size + 2
            max_nb_items = int((mtu - 2) / item_size)

            # Create our datalist
            datalist = GattAttributeDataList(item_size)

            # Iterate over items while UUID size matches and data fits in MTU
            for i in range(max_nb_items):
                if i < len(attrs_handles):
                    handle = attrs_handles[i]
                    attr_obj = attrs[handle]
                    if len(attr_obj.type_uuid.packed) == uuid_size:
                        datalist.append(
                            GattHandleUUIDItem(
                                attr_obj.handle,
                                attr_obj.type_uuid
                            )
                        )
                else:
                    break

            # Once datalist created, send answer
            datalist_raw = datalist.to_bytes()
            self.att.find_info_response(item_format, datalist_raw)
        else:
            self.error(
               BleAttOpcode.FIND_INFO_REQUEST,
               request.start,
               BleAttErrorCode.ATTRIBUTE_NOT_FOUND
            )

<<<<<<< HEAD
    def on_find_by_type_value_request(self, request: GattFindByTypeValueRequest):
        """ATT Find By Type Value Request callback

        :param GattFindByTypeValueRequest request: Request
        """
        # List attributes by type UUID, sorted by handles
        attrs = {}
        attrs_handles = []
        for attribute in self.__server_model.find_objects_by_range(request.start, request.end):
            attrs[attribute.handle] = attribute
            attrs_handles.append(attribute.handle)
        attrs_handles.sort()

        # Loop on attributes and return the attributes with a value that matches the request value
        matching_attrs = []
        for handle in attrs_handles:
            # Retrieve attribute based on handle
            attr = attrs[handle]

            # If attribute is a characteristic value or a descriptor, we make sure the characteristic
            # is readable before matching its value with the request value
            if isinstance(attr, CharacteristicValue) or isinstance(attr, CharacteristicDescriptor):
                if attr.characteristic.readable():
                    # Find characteristic end handle
                    if attrs[handle].value == request.value:
                        matching_attrs.append((handle, attr.characteristic.end_handle))
            else:
                # In other cases, match on this attribute value
                if attrs[handle].value == request.value:
                    # PrimaryService and SecondaryService are grouping
                    if isinstance(attr, PrimaryService) or isinstance(attr, SecondaryService):
                        matching_attrs.append((handle, attr.end_handle))
                    else:
                        matching_attrs.append((handle, handle))
        
        # If we have found at least one attribute that matches the request, return a
        # FindByTypeValueResponse PDU
        if len(matching_attrs) > 0:
            # Build the response
            mtu = self.get_layer('l2cap').get_local_mtu()
            max_nb_items = int((mtu - 1) / 4)

            # Create our datalist
            handles_list = GattFindByTypeValueResponse(4)

            # Iterate over items while UUID size matches and data fits in MTU
            for i in range(max_nb_items):
                if i < len(matching_attrs):
                    handle, end_handle = matching_attrs[i]
                    attr_obj = attrs[handle]
                    handles_list.append(
                        GattHandleItem(
                            handle,
                            end_handle
                        )
                    )
                else:
                    break

            # Once datalist created, send answer
            handles_list_raw = handles_list.to_bytes()
            self.att.on_find_by_type_value_response(handles_list_raw)
        else:
            # Attribute not found
            self.error(
               BleAttOpcode.FIND_BY_TYPE_VALUE_REQUEST,
               request.start,
               BleAttErrorCode.ATTRIBUTE_NOT_FOUND
            )


=======
    @txlock
>>>>>>> 8a335beb
    def on_read_request(self, request):
        """Read attribute value (if any)

        :param int handle: Characteristic or descriptor handle
        """
        try:
            local_mtu = self.get_layer('l2cap').get_local_mtu()

            # Search attribute by handle and send respons
            attr = self.__server_model.find_object_by_handle(request.handle)

            # Ensure attribute is a readable characteristic value or a descriptor
            if isinstance(attr, CharacteristicValue):

                # Check characteristic is readable
                charac = self.__server_model.find_object_by_handle(request.handle - 1)

                conn_handle = self.get_layer('l2cap').get_conn_handle()
                if charac.check_security_property(ReadAccess, Authentication):
                    print("[i] authentication required for read access !")
                    if not self.get_layer('ll').state.is_authenticated(conn_handle):
                        self.error(
                            BleAttOpcode.READ_REQUEST,
                            request.handle,
                            BleAttErrorCode.INSUFFICIENT_AUTHENT
                        )
                        return
                if charac.check_security_property(ReadAccess, Encryption):
                    print("[i] encryption required for read access !")
                    if not self.get_layer('ll').state.is_encrypted(conn_handle):
                        self.error(
                            BleAttOpcode.READ_REQUEST,
                            request.handle,
                            BleAttErrorCode.INSUFFICIENT_ENCRYPTION
                        )
                        return
                if charac.check_security_property(ReadAccess, Authorization):
                    print("[i] authorization required for read access !")
                    # TODO: not supported for now
                    self.error(
                        BleAttOpcode.READ_REQUEST,
                        request.handle,
                        BleAttErrorCode.INSUFFICIENT_AUTHOR
                    )
                    return
                if charac.readable():
                    try:
                        service = self.__server_model.find_service_by_characteristic_handle(charac.handle)
                        self.__server_model.on_characteristic_read(
                            service,
                            charac,
                            0,
                            local_mtu - 1
                        )

                        # Make sure the returned value matches the boundaries
                        value = charac.value[:local_mtu - 1]

                        self.att.read_response(
                            value
                        )
                    except HookReturnValue as force_value:
                        # Make sure the returned value matches the boundaries
                        value = force_value.value[:local_mtu - 1]

                        self.att.read_response(
                            value
                        )
                    except HookReturnAuthentRequired as authent_error:
                        self.error(
                            BleAttOpcode.READ_REQUEST,
                            request.handle,
                            BleAttErrorCode.INSUFFICIENT_AUTHENT
                        )
                    except HookReturnAuthorRequired as author_error:
                        self.error(
                            BleAttOpcode.READ_REQUEST,
                            request.handle,
                            BleAttErrorCode.INSUFFICIENT_AUTHOR
                        )
                    except HookReturnAccessDenied as access_denied:
                        self.error(
                            BleAttOpcode.READ_REQUEST,
                            request.handle,
                            BleAttErrorCode.READ_NOT_PERMITTED
                        )
                    except HookReturnNotFound as not_found:
                        self.error(
                            BleAttOpcode.READ_REQUEST,
                            request.handle,
                            BleAttErrorCode.ATTRIBUTE_NOT_FOUND
                        )
                    except HookReturnGattError as gatt_error:
                        self.error(
                            gatt_error.request if gatt_error.request is not None else BleAttOpcode.READ_REQUEST,
                            gatt_error.handle if gatt_error.handle is not None else request.handle,
                            gatt_error.error if gatt_error.error is not None else BleAttErrorCode.ATTRIBUTE_NOT_FOUND
                        )
                else:
                    # Characteristic is not readable
                    self.error(
                        BleAttOpcode.READ_REQUEST,
                        request.handle,
                        BleAttErrorCode.READ_NOT_PERMITTED
                    )
            elif isinstance(attr, Characteristic):
                # Return characteristic value
                self.att.read_response(
                    attr.payload()
                )
            elif isinstance(attr, PrimaryService):
                # Return primary service value
                self.att.read_response(
                    attr.payload()
                )
            elif isinstance(attr, CharacteristicDescriptor):
                # Make sure the returned value matches the boundaries
                self.att.read_response(
                    attr.value[:local_mtu - 1]
                )

        except IndexError as e:
            self.error(
                BleAttOpcode.READ_REQUEST,
                request.handle,
                BleAttErrorCode.ATTRIBUTE_NOT_FOUND
            )

<<<<<<< HEAD
=======
    @txlock
>>>>>>> 8a335beb
    def on_read_blob_request(self, request: GattReadBlobRequest):
        """Read blob request
        """
        try:
            local_mtu = self.get_layer('l2cap').get_local_mtu()

            # Search attribute by handle and send response
            attr = self.__server_model.find_object_by_handle(request.handle)

            if request.offset < len(attr.value):

                # If attribute is a characteristic, make sure it is readable
                # before returning a value.
                if isinstance(attr, CharacteristicValue):
                    try:
                        charac = self.__server_model.find_object_by_handle(request.handle - 1)
                        service = self.__server_model.find_service_by_characteristic_handle(charac.handle)

                        conn_handle = self.get_layer('l2cap').get_conn_handle()
                        if charac.check_security_property(ReadAccess, Authentication):
                            print("[i] authentication required for read access !")
                            if not self.get_layer('ll').state.is_authenticated(conn_handle):
                                self.error(
                                    BleAttOpcode.READ_BLOB_REQUEST,
                                    request.handle,
                                    BleAttErrorCode.INSUFFICIENT_AUTHENT
                                )
                                return
                        if charac.check_security_property(ReadAccess, Encryption):
                            print("[i] encryption required for read access !")
                            if not self.get_layer('ll').state.is_encrypted(conn_handle):
                                self.error(
                                    BleAttOpcode.READ_BLOB_REQUEST,
                                    request.handle,
                                    BleAttErrorCode.INSUFFICIENT_ENCRYPTION
                                )
                                return
                        if charac.check_security_property(ReadAccess, Authorization):
                            print("[i] authorization required for read access !")
                            # TODO: not supported for now
                            self.error(
                                BleAttOpcode.READ_BLOB_REQUEST,
                                request.handle,
                                BleAttErrorCode.INSUFFICIENT_AUTHOR
                            )
                            return
                        if not charac.readable():
                            self.error(
                                BleAttOpcode.READ_BLOB_REQUEST,
                                request.handle,
                                BleAttErrorCode.READ_NOT_PERMITTED
                            )
                            return

                        # Call our characteristic read hook
                        self.__server_model.on_characteristic_read(
                            service,
                            charac,
                            request.offset,
                            local_mtu - 1
                        )

                        # Make sure the returned value matches the boundaries
                        value = charac.value[request.offset:request.offset + local_mtu - 1]

                        self.att.read_blob_response(
                            value
                        )

                    except HookReturnValue as force_value:
                        # Make sure the returned value matches the boundaries
                        value = force_value.value[:local_mtu - 1]

                        self.att.read_blob_response(
                            value
                        )
                    except HookReturnAuthentRequired as authent_error:
                        self.error(
                            BleAttOpcode.READ_BLOB_REQUEST,
                            request.handle,
                            BleAttErrorCode.INSUFFICIENT_AUTHENT
                        )
                    except HookReturnAuthorRequired as author_error:
                        self.error(
                            BleAttOpcode.READ_REQUEST,
                            request.handle,
                            BleAttErrorCode.INSUFFICIENT_AUTHOR
                        )
                    except HookReturnAccessDenied as access_denied:
                        self.error(
                            BleAttOpcode.READ_BLOB_REQUEST,
                            request.handle,
                            BleAttErrorCode.READ_NOT_PERMITTED
                        )
                    except HookReturnNotFound as not_found:
                        self.error(
                            BleAttOpcode.READ_BLOB_REQUEST,
                            request.handle,
                            BleAttErrorCode.ATTRIBUTE_NOT_FOUND
                        )
                    except HookReturnGattError as gatt_error:
                        self.error(
                            gatt_error.request if gatt_error.request is not None else BleAttOpcode.READ_REQUEST,
                            gatt_error.handle if gatt_error.handle is not None else request.handle,
                            gatt_error.error if gatt_error.error is not None else BleAttErrorCode.ATTRIBUTE_NOT_FOUND
                        )
                elif isinstance(attr, CharacteristicDescriptor):
                    # Valid offset, return data[offset:offset + MTU - 1]
                    self.att.read_blob_response(
                        attr.value[request.offset:request.offset + local_mtu - 1]
                    )
            elif request.offset == len(attr.value):
                # Special case: when offset == attribute length then return empty data
                self.att.read_blob_response(b'')
            else:
                # Invalid offset
                self.error(
                    BleAttOpcode.READ_BLOB_REQUEST,
                    request.handle,
                    BleAttErrorCode.INVALID_OFFSET
                )
        except IndexError as e:
            # Attribute not found
            self.error(
                BleAttOpcode.READ_BLOB_REQUEST,
                request.handle,
                BleAttErrorCode.ATTRIBUTE_NOT_FOUND
            )

    @txlock
    def on_write_request(self, request):
        """Write request for characteristic or descriptor value
        """
        try:
            # Retrieve attribute from model
            attr = self.__server_model.find_object_by_handle(request.handle)
            if isinstance(attr, CharacteristicValue):
                # Check the corresponding characteristic is writeable
                charac = self.__server_model.find_object_by_handle(request.handle - 1)

                conn_handle = self.get_layer('l2cap').get_conn_handle()
                if charac.check_security_property(WriteAccess, Authentication):
                    print("[i] authentication required for write access !")
                    if not self.get_layer('ll').state.is_authenticated(conn_handle):
                        self.error(
                            BleAttOpcode.WRITE_REQUEST,
                            request.handle,
                            BleAttErrorCode.INSUFFICIENT_AUTHENT
                        )
                        return
                if charac.check_security_property(WriteAccess, Encryption):
                    print("[i] encryption required for write access !")
                    if not self.get_layer('ll').state.is_encrypted(conn_handle):
                        self.error(
                            BleAttOpcode.WRITE_REQUEST,
                            request.handle,
                            BleAttErrorCode.INSUFFICIENT_ENCRYPTION
                        )
                        return
                if charac.check_security_property(WriteAccess, Authorization):
                    print("[i] authorization required for write access !")
                    # TODO: not supported for now
                    self.error(
                        BleAttOpcode.WRITE_REQUEST,
                        request.handle,
                        BleAttErrorCode.INSUFFICIENT_AUTHOR
                    )
                    return
                if charac.writeable():
                    # Retrieve corresponding service info
                    service = self.__server_model.find_service_by_characteristic_handle(charac.handle)

                    try:
                        # Trigger our write hook
                        self.__server_model.on_characteristic_write(
                            service,
                            charac,
                            0,
                            request.value,
                            False
                        )

                        # Update attribute value
                        attr.value = request.value
                        self.att.write_response()

                        # Trigger our written hook (after charac has been written)
                        value =  self.__server_model.on_characteristic_written(
                            service,
                            charac,
                            0,
                            attr.value,
                            True
                        )

                    except HookReturnValue as force_value:
                        # Make sure the returned value matches the boundaries
                        attr.value = force_value.value
                        self.att.write_response()

                        # Trigger our written hook (after charac has been written)
                        value =  self.__server_model.on_characteristic_written(
                            service,
                            charac,
                            0,
                            attr.value,
                            True
                        )

                    except HookReturnAuthentRequired as authent_error:
                        self.error(
                            BleAttOpcode.WRITE_REQUEST,
                            request.handle,
                            BleAttErrorCode.INSUFFICIENT_AUTHENT
                        )
                    except HookReturnAuthorRequired as author_error:
                        self.error(
                            BleAttOpcode.READ_REQUEST,
                            request.handle,
                            BleAttErrorCode.INSUFFICIENT_AUTHOR
                        )
                    except HookReturnAccessDenied as access_denied:
                        self.error(
                            BleAttOpcode.WRITE_REQUEST,
                            request.handle,
                            BleAttErrorCode.READ_NOT_PERMITTED
                        )
                    except HookReturnNotFound as not_found:
                        self.error(
                            BleAttOpcode.WRITE_REQUEST,
                            request.handle,
                            BleAttErrorCode.ATTRIBUTE_NOT_FOUND
                        )
                    except HookReturnGattError as gatt_error:
                        self.error(
                            gatt_error.request if gatt_error.request is not None else BleAttOpcode.READ_REQUEST,
                            gatt_error.handle if gatt_error.handle is not None else request.handle,
                            gatt_error.error if gatt_error.error is not None else BleAttErrorCode.ATTRIBUTE_NOT_FOUND
                        )
                else:
                    self.error(
                        BleAttOpcode.WRITE_REQUEST,
                        request.handle,
                        BleAttErrorCode.WRITE_NOT_PERMITTED
                    )
            elif isinstance(attr, ClientCharacteristicConfig):
                # Fixed length, make sure size <= 2.
                if len(request.value) <= 2:
                    attr.value = request.value + attr.value[len(request.value):]
                    self.att.write_response()

                    # Notify our model
                    if attr.config == 0x0001:
                        charac = attr.characteristic
                        service = self.__server_model.find_service_by_characteristic_handle(charac.handle)

                        # Set characteristic notification callback
                        charac.set_notification_callback(self.notify)

                        self.__server_model.on_characteristic_subscribed(
                            service,
                            charac,
                            notification=True
                        )
                    elif attr.config == 0x0002:
                        charac = attr.characteristic
                        service = self.__server_model.find_service_by_characteristic_handle(charac.handle)

                        # Set characteristic indication callback
                        charac.set_indication_callback(self.indicate)

                        self.__server_model.on_characteristic_subscribed(
                            service,
                            charac,
                            indication=True
                        )
                    elif attr.config == 0x0000:
                        charac = attr.characteristic
                        service = self.__server_model.find_service_by_characteristic_handle(charac.handle)

                        # Unset characteristic indication and notification callbacks
                        charac.set_notification_callback(None)
                        charac.set_indication_callback(None)

                        # Notify model
                        self.__server_model.on_characteristic_unsubscribed(
                            service,
                            charac
                        )
                else:
                    # Wrong length
                    self.error(
                        BleAttOpcode.WRITE_REQUEST,
                        request.handle,
                        BleAttErrorCode.INVALID_ATTR_VALUE_LENGTH
                    )
        except IndexError:
            self.error(
                BleAttOpcode.WRITE_REQUEST,
                request.handle,
                BleAttErrorCode.ATTRIBUTE_NOT_FOUND
            )

    @txlock
    def on_write_command(self, request):
        """Write command (without response)
        """
        try:
            # Retrieve attribute from model
            attr = self.__server_model.find_object_by_handle(request.handle)
            if isinstance(attr, CharacteristicValue):
                # Check the corresponding characteristic is writeable
                charac = self.__server_model.find_object_by_handle(request.handle - 1)

                conn_handle = self.get_layer('l2cap').get_conn_handle()
                if charac.check_security_property(WriteAccess, Authentication):
                    print("[i] authentication required for write access !")
                    if not self.get_layer('ll').state.is_authenticated(conn_handle):
                        self.error(
                            BleAttOpcode.WRITE_COMMAND,
                            request.handle,
                            BleAttErrorCode.INSUFFICIENT_AUTHENT
                        )
                        return
                if charac.check_security_property(WriteAccess, Encryption):
                    print("[i] encryption required for write access !")
                    if not self.get_layer('ll').state.is_encrypted(conn_handle):
                        self.error(
                            BleAttOpcode.WRITE_COMMAND,
                            request.handle,
                            BleAttErrorCode.INSUFFICIENT_ENCRYPTION
                        )
                        return
                if charac.check_security_property(WriteAccess, Authorization):
                    print("[i] authorization required for write access !")
                    # TODO: not supported for now
                    self.error(
                        BleAttOpcode.WRITE_COMMAND,
                        request.handle,
                        BleAttErrorCode.INSUFFICIENT_AUTHOR
                    )
                    return
                if charac.writeable():
                    # Retrieve corresponding service info
                    service = self.__server_model.find_service_by_characteristic_handle(charac.handle)

                    try:
                        # Trigger our write hook
                        value =  self.__server_model.on_characteristic_write(
                            service,
                            charac,
                            0,
                            request.value,
                            True
                        )

                        # Update attribute value
                        attr.value = request.value

                        # Trigger our written hook (after charac has been written)
                        value =  self.__server_model.on_characteristic_written(
                            service,
                            charac,
                            0,
                            attr.value,
                            True
                        )

                    except HookReturnValue as force_value:
                        # Make sure the returned value matches the boundaries
                        attr.value = force_value.value

                        # Trigger our written hook (after charac has been written)
                        value =  self.__server_model.on_characteristic_written(
                            service,
                            charac,
                            0,
                            attr.value,
                            True
                        )

                    except HookReturnAuthentRequired as authent_error:
                        self.error(
                            BleAttOpcode.WRITE_COMMAND,
                            request.handle,
                            BleAttErrorCode.INSUFFICIENT_AUTHENT
                        )
                    except HookReturnAuthorRequired as author_error:
                        self.error(
                            BleAttOpcode.READ_REQUEST,
                            request.handle,
                            BleAttErrorCode.INSUFFICIENT_AUTHOR
                        )
                    except HookReturnAccessDenied as access_denied:
                        self.error(
                            BleAttOpcode.WRITE_COMMAND,
                            request.handle,
                            BleAttErrorCode.READ_NOT_PERMITTED
                        )
                    except HookReturnNotFound as not_found:
                        self.error(
                            BleAttOpcode.WRITE_COMMAND,
                            request.handle,
                            BleAttErrorCode.ATTRIBUTE_NOT_FOUND
                        )
                    except HookReturnGattError as gatt_error:
                        self.error(
                            gatt_error.request if gatt_error.request is not None else BleAttOpcode.READ_REQUEST,
                            gatt_error.handle if gatt_error.handle is not None else request.handle,
                            gatt_error.error if gatt_error.error is not None else BleAttErrorCode.ATTRIBUTE_NOT_FOUND
                        )
                else:
                    self.error(
                        BleAttOpcode.WRITE_COMMAND,
                        request.handle,
                        BleAttErrorCode.WRITE_NOT_PERMITTED
                    )

            elif isinstance(attr, ClientCharacteristicConfig):
                # Fixed length, make sure size <= 2.
                if len(request.value) <= 2:
                    attr.value = request.value + attr.value[len(request.value):]

                    # Notify our model
                    if attr.config == 0x0001:
                        charac = attr.characteristic
                        service = self.__server_model.find_service_by_characteristic_handle(charac.handle)

                        # Set characteristic notification callback
                        charac.set_notification_callback(self.notify)
                        if charac not in self.__subscribed_characs:
                            self.__subscribed_characs.append(charac)

                        self.__server_model.on_characteristic_subscribed(
                            service,
                            charac,
                            notification=True
                        )
                    elif attr.config == 0x0002:
                        charac = attr.characteristic
                        service = self.__server_model.find_service_by_characteristic_handle(charac.handle)

                        # Set characteristic indication callback
                        charac.set_indication_callback(self.indicate)
                        if charac not in self.__subscribed_characs:
                            self.__subscribed_characs.append(charac)

                        self.__server_model.on_characteristic_subscribed(
                            service,
                            charac,
                            indication=True
                        )
                    elif attr.config == 0x0000:
                        charac = attr.characteristic
                        service = self.__server_model.find_service_by_characteristic_handle(charac.handle)

                        # Unset characteristic indication and notification callbacks
                        charac.set_notification_callback(None)
                        charac.set_indication_callback(None)

                        if charac in self.__subscribed_characs:
                            self.__subscribed_characs.remove(charac)

                        # Notify model
                        self.__server_model.on_characteristic_unsubscribed(
                            service,
                            charac
                        )
                else:
                    # Wrong length
                    self.error(
                        BleAttOpcode.WRITE_COMMAND,
                        request.handle,
                        BleAttErrorCode.INVALID_ATTR_VALUE_LENGTH
                    )
        except IndexError:
            self.error(
                BleAttOpcode.WRITE_COMMAND,
                request.handle,
                BleAttErrorCode.ATTRIBUTE_NOT_FOUND
            )

    @txlock
    def on_prepare_write_request(self, request: GattPrepareWriteRequest):
        """Prepare write request
        """
        try:
            # Retrieve attribute from model
            attr = self.__server_model.find_object_by_handle(request.handle)

            # Queue request
            if request.handle not in self.__write_queues:
                self.__write_queues[request.handle] = []
            self.__write_queues[request.handle].append(request)

            # Send response
            self.att.prepare_write_response(
                request.handle,
                request.offset,
                request.value
            )

        except IndexError:
            self.error(
                BleAttOpcode.PREPARE_WRITE_REQUEST,
                request.handle,
                BleAttErrorCode.INVALID_HANDLE
            )

    @txlock
    def on_execute_write_request(self, request: GattExecuteWriteRequest):
        """Execute write request
        """
        # Clear all prepared write queues
        if request.flags == 0:
            self.__write_queues = {}
            self.att.execute_write_response()
        elif request.flags == 1:
            # Apply write requests to items
            for handle in self.__write_queues:
                try:
                    # Retrieve attribute from model
                    attr = self.__server_model.find_object_by_handle(handle)

                    if isinstance(attr, CharacteristicValue):
                        # apply each update
                        for write_req in self.__write_queues[handle]:
                            attr_value = attr.value
                            if write_req.offset > len(attr_value):
                                # Clear queues
                                self.__write_queues = {}

                                # Send error
                                self.error(
                                    BleAttOpcode.EXECUTE_WRITE_REQUEST,
                                    handle,
                                    BleAttErrorCode.INVALID_OFFSET
                                )

                                # Stop now
                                return
                            else:
                                if len(attr_value) >= (write_req.offset + len(write_req.value)):
                                    attr_value = attr_value[:write_req.offset] + write_req.value + attr_value[write_req.offset + len(write_req.value):]
                                else:
                                    attr_value = attr_value[:write_req.offset] + write_req.value
                                attr.value = attr_value
                    else:
                        # Nope, only characteristic values are supported
                        pass

                except IndexError:
                    # Clear write queues
                    self.__write_queues = {}

                    # Send error
                    self.error(
                        BleAttOpcode.EXECUTE_WRITE_REQUEST,
                        request.handle,
                        BleAttErrorCode.INVALID_HANDLE
                    )

                    # Done
                    return

            # Done !
            self.att.execute_write_response()
        else:
            # Unknown flag !
            pass

    @txlock
    def on_read_by_type_request(self, request: GattReadByTypeRequest):
        """Read attribute by type request
        """
        # List attributes by type UUID, sorted by handles
        attrs = {}
        attrs_handles = []
        for attribute in self.__server_model.attr_by_type_uuid(UUID(request.type), request.start, request.end):
            attrs[attribute.handle] = attribute
            attrs_handles.append(attribute.handle)
        attrs_handles.sort()

        # If we have at least one item to return
        if len(attrs_handles) > 0:

            # Get MTU
            mtu = self.get_layer('l2cap').get_local_mtu()

            # Get item size (UUID size + 2)
            uuid_size = len(attrs[attrs_handles[0]].uuid.packed)
            item_size = uuid_size + 5
            max_nb_items = int((mtu - 2) / item_size)

            # Create our datalist
            datalist = GattAttributeDataList(item_size)

            # Iterate over items while UUID size matches and data fits in MTU
            for i in range(max_nb_items):
                if i < len(attrs_handles):
                    handle = attrs_handles[i]
                    attr_obj = attrs[handle]
                    if len(attr_obj.uuid.packed) == uuid_size:
                        if isinstance(attrs[handle], Characteristic):
                            datalist.append(
                                GattAttributeValueItem(
                                    handle,
                                    pack(
                                        '<BH',
                                        attr_obj.properties,
                                        attr_obj.value_handle,
                                    ) + attr_obj.uuid.packed
                                )
                            )
                else:
                    break

            # Check that our result datalist does contain something
            if len(datalist) > 0:
                # Once datalist created, send answer
                datalist_raw = datalist.to_bytes()
                self.att.read_by_type_response(item_size, datalist_raw)
            else:
                # If not, send an error.
                self.error(
                    BleAttOpcode.READ_BY_TYPE_REQUEST,
                    request.start,
                    BleAttErrorCode.ATTRIBUTE_NOT_FOUND
                )
        else:
            self.error(
               BleAttOpcode.READ_BY_TYPE_REQUEST,
               request.start,
               BleAttErrorCode.ATTRIBUTE_NOT_FOUND
            )

    @txlock
    def on_read_by_group_type_request(self, request: GattReadByGroupTypeRequest):
        """Read by group type request

        List attribute with given type UUID from `start` handle to ̀`end` handle.
        """
        # List attributes by type UUID, sorted by handles
        attrs = {}
        attrs_handles = []
        for attribute in self.__server_model.attr_by_type_uuid(UUID(request.type), request.start, request.end):
            attrs[attribute.handle] = attribute
            attrs_handles.append(attribute.handle)
        attrs_handles.sort()

        # If we have at least one item to return
        if len(attrs_handles) > 0:

            # Get MTU
            mtu = self.get_layer('l2cap').get_local_mtu()

            # Get item size (UUID size + 4)
            uuid_size = len(attrs[attrs_handles[0]].uuid.packed)
            item_size = uuid_size + 4
            max_nb_items = int((mtu - 2) / item_size)

            # Create our datalist
            datalist = GattAttributeDataList(item_size)

            # Iterate over items while UUID size matches and data fits in MTU
            for i in range(max_nb_items):
                if i < len(attrs_handles):
                    handle = attrs_handles[i]
                    end_handle = attrs[handle].end_handle
                    attr_uuid = attrs[handle].uuid
                    if len(attr_uuid.packed) == uuid_size:
                        datalist.append(
                            GattGroupTypeItem(handle, end_handle, attr_uuid.packed)
                        )
                else:
                    break

            # Once datalist created, send answer
            datalist_raw = datalist.to_bytes()
            self.att.read_by_group_type_response(item_size, datalist_raw)
        else:
            self.error(
               BleAttOpcode.READ_BY_GROUP_TYPE_REQUEST,
               request.start,
               BleAttErrorCode.ATTRIBUTE_NOT_FOUND
            )

    def on_terminated(self):
        """Connection has been terminated, remove characteristics subscriptions.
        """
        # Unsubscribe from everything and remove callbacks again
        for charac in self.__subscribed_characs:
            charac.set_notification_callback(None)
            charac.set_indication_callback(None)
        self.__subscribed_characs = []

    def pairing(self, pairing=None):
        pairing_parameters = Pairing()
        if pairing is None:
            pairing_parameters = self.__server_model.get_pairing_parameters()
        elif isinstance(pairing, Pairing):
            pairing_parameters = pairing

        self.smp.request_pairing(pairing=pairing_parameters)

class GattClientServer(GattServer, GattClient):

    def __init__(self, parent=None, layer_name=None, options={}):
        super().__init__(parent=parent, layer_name=layer_name, options=options)<|MERGE_RESOLUTION|>--- conflicted
+++ resolved
@@ -1129,7 +1129,6 @@
                BleAttErrorCode.ATTRIBUTE_NOT_FOUND
             )
 
-<<<<<<< HEAD
     def on_find_by_type_value_request(self, request: GattFindByTypeValueRequest):
         """ATT Find By Type Value Request callback
 
@@ -1201,9 +1200,7 @@
             )
 
 
-=======
     @txlock
->>>>>>> 8a335beb
     def on_read_request(self, request):
         """Read attribute value (if any)
 
@@ -1332,10 +1329,7 @@
                 BleAttErrorCode.ATTRIBUTE_NOT_FOUND
             )
 
-<<<<<<< HEAD
-=======
     @txlock
->>>>>>> 8a335beb
     def on_read_blob_request(self, request: GattReadBlobRequest):
         """Read blob request
         """
