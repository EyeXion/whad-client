"""This module provides different classes that represent a BLE device and
allows to interact with it:

* :class:`whad.ble.profile.GenericProfile` is a base class used to register all the ATT attributes, including
  services, characteristics, characteristic values and descriptors. It is able to
  inspect any derived class and build the corresponding profile based on properties
  declared with :class:`whad.ble.profile.service.PrimaryService` and
  :class:`whad.ble.profile.characteristic.Characteristic`.

"""
import json
from typing import List, Iterator
from whad.ble.stack.smp import Pairing
from whad.ble.profile.attribute import Attribute, UUID
from whad.ble.profile.characteristic import Characteristic as BleCharacteristic,\
    CharacteristicProperties, ClientCharacteristicConfig, \
    CharacteristicValue as BleCharacteristicValue, \
    CharacteristicDescriptor as BleCharacteristicDescriptor, \
    ReportReferenceDescriptor as BleReportReferenceDescriptor, \
    CharacteristicUserDescriptionDescriptor as BleCharacteristicUserDescriptionDescriptor

from whad.ble.profile.service import PrimaryService as BlePrimaryService, \
    SecondaryService as BleSecondaryService, Service
from whad.ble.exceptions import InvalidHandleValueException
from whad.ble.stack.att.constants import BleAttProperties, SecurityProperty, \
    SecurityAccess, ReadAccess, WriteAccess, Authentication, Authorization, Encryption

import logging
logger = logging.getLogger(__name__)

###################################
# Decorators for GenericProfile
###################################

class CharacteristicHook(object):

    def __init__(self, *args):
        if len(args) == 1:
            characteristic = args[0]
            if isinstance(characteristic, Characteristic):
                self.__characteristic = str(characteristic.service.uuid)+':'+str(characteristic.uuid)
            else:
                raise TypeError
        elif len(args) == 2:
            service = args[0]
            charac = args[1]
            if isinstance(service, str) and isinstance(charac, str):
                self.__characteristic = str(UUID(service)) + ':' + str(UUID(charac))
            elif isinstance(service, UUID) and isinstance(charac, UUID):
                self.__characteristic = str(service) + ':' + str(charac)

    def __call__(self, method):
        if not hasattr(method, 'hooks'):
            method.hooks = []
        if not hasattr(method, 'characteristic'):
            method.characteristic = self.__characteristic
        return method

class read(CharacteristicHook):
    """Read hook decorator

    This decorator is used to declare a callback method for read operations
    on a specific characteristic.
    """

    def __call__(self, method):
        """Add a specific hook to the method
        """
        super().__call__(method)
        if 'read' not in method.hooks:
            method.hooks.append('read')
        return method

class write(CharacteristicHook):

    def __call__(self, method):
        """Add a specific hook to the method
        """
        super().__call__(method)
        if 'write' not in method.hooks:
            method.hooks.append('write')
        return method

class written(CharacteristicHook):

    def __call__(self, method):
        """Add a specific hook to the method
        """
        super().__call__(method)
        if 'written' not in method.hooks:
            method.hooks.append('written')
        return method

class subscribed(CharacteristicHook):

    def __call__(self, method):
        """Add a specific hook to the method
        """
        super().__call__(method)
        if 'sub' not in method.hooks:
            method.hooks.append('sub')
        return method

class unsubscribed(CharacteristicHook):

    def __call__(self, method):
        """Add a specific hook to the method
        """
        super().__call__(method)
        if 'unsub' not in method.hooks:
            method.hooks.append('unsub')
        return method

def is_method_hook(method):
    """Determine if a method is a characteristic operation hook
    """
    if hasattr(method, 'hooks') and hasattr(method, 'characteristic'):
        return (len(method.hooks) > 0)
    return False

################################
# Descriptors model
#
# This section contains all the descriptor models to use while creating
# a profile from Python code. It contains a set of alternative classes
# used by GenericProfile to build the attribute database and populate an
# instance with the corresponding properties and objects.
################################

class CharacteristicDescriptor(object):
    """Generic CharacteristicDescriptor model
    """
    def __init__(self, bleclass=None):
        """Instanciate a characteristic descriptor model

        :param str name: attribute name to access this descriptor
        :param class bleclass: BLE descriptor class to use when instanciating the model
        :param list permissions: descriptor permissions (read/write/notify/indicate)
        """
        self.__handle = 0
        self.__class = bleclass

    @property
    def handle(self):
        return self.__handle

    @handle.setter
    def handle(self, value):
        self.__handle = value

    @property
    def bleclass(self):
        return self.__class


class ReportReferenceDescriptor(CharacteristicDescriptor):
    """Report Reference Descriptor model
    """
    def __init__(self, permissions=None):
        super().__init__(BleReportReferenceDescriptor)

class UserDescriptionDescriptor(CharacteristicDescriptor):
    """User description model
    """
    def __init__(self, description=''):
        super().__init__(BleCharacteristicUserDescriptionDescriptor)


class Characteristic(object):
    """GATT characteristic.
    """

<<<<<<< HEAD
    def __init__(self, name=None, uuid=None, value=b'', permissions=None, notify=False, indicate=False, description=None, **kwargs):
=======
    def __init__(self, name=None, uuid=None, value=b'', permissions=None, notify=False, indicate=False, security = [], **kwargs):
>>>>>>> eecca472
        """Declares a GATT characteristic.

        Other named arguments are used to declare characteristic's descriptors.

        :param  name:           Characteristic name used in GATT model
        :type   name:           str
        :param  uuid:           Characteristic UUID
        :type   uuid:           :class:`whad.ble.profile.attribute.UUID`
        :param  permissions:    List of permissions for this characteristic (*read*, *write*, *notify*, *indicate*)
        :type   permissions:    list
        :param  notify:         Enable notifications
        :type   notify:         bool
        :param  indicate:       Enable indications
        :type   indicate:       bool
<<<<<<< HEAD
        :param  description:    Textual description for this characteristic
        :type   description:    str
=======
        :param security:        Indicate the security property associated to this characteristic
        :type security:         SecurityAccess
>>>>>>> eecca472
        """
        self.__handle = 0
        self.__name = name
        self.__uuid = uuid
        self.__value = value
        self.__perms = permissions
        self.__notify = notify
        self.__indicate = indicate
        self.__security = SecurityAccess.generate(security)
        self.__service = None
        self.__description = description
        self.__descriptors = []

        # Loop on kwargs to find descriptors
        for arg in kwargs:
            if isinstance(kwargs[arg], CharacteristicDescriptor):
                descriptor = kwargs[arg]
                descriptor.handle = 0
                descriptor.name = arg
                self.add_descriptor(descriptor)

                # Add descriptor to a property to this ServiceModel instance
                if not hasattr(self, arg):
                    setattr(self, arg, descriptor)

    def add_descriptor(self, descriptor):
        """Add descriptor to our descriptor list

        :param  descriptor: Descriptor to add to the characteristic's descriptor list
        :type   descriptor: :class:`whad.ble.profile.characteristic.CharacteristicDescriptor`
        """
        self.__descriptors.append(descriptor)

    def descriptors(self) -> Iterator[CharacteristicDescriptor]:
        """Enumerate descriptors attached to this characteristic

        This method will yield every descriptor attached to the characteristic.
        """
        for descriptor in self.__descriptors:
            yield descriptor

    def get_required_handles(self) -> int:
        """Compute the number of handles this characteristic will consume

        :return: Number of handles
        :rtype: int
        """
        handles = 2
        # A more handle as we may need a ClientCharacteristicConfiguration descriptor
        if self.__notify or self.__indicate:
            handles += 1
        return handles

    def attach(self, service):
        """Attach this characteristic to the corresponding service.

        :param  service:    Service
        :type   service:    :class:̀ whad.ble.profile.service.Service`
        """
        self.__service = service

    @property
    def handle(self) -> int:
        """Characteristic handle
        """
        return self.__handle

    @handle.setter
    def handle(self, value):
        """Set characteristic handle.

        :param  value:  New handle value
        :type   value:  int
        """
        self.__handle = value

    @property
    def end_handle(self) -> int:
        """Characteristic end handle (including characteristic value and descriptors).
        """
        return self.handle + self.get_required_handles()

    @property
    def name(self) -> str:
        """Name
        """
        return self.__name

    @name.setter
    def name(self, value):
        """Set characteristic name.

        :param  value:  New name
        :type   value:  str
        """
        self.__name = value

    @property
    def uuid(self):
        return self.__uuid

    @property
    def value(self) -> UUID:
        """Characteristic UUID
        """
        return self.__value

    @property
    def permissions(self) -> List[str]:
        """Characteristics permissions
        """
        return self.__perms

    @property
    def must_notify(self) -> bool:
        """Check if notification has to be sent on value change.
        """
        return self.__notify

    @property
    def must_indicate(self) -> bool:
        """Check if indication has to be sent on value change.
        """
        return self.__indicate

    @property
    def description(self) -> str:
        """Return characteristic textual description, if any
        """
        return self.__description

    @property
    def service(self) -> Service:
        """Related service.
        """
        return self.__service

    @property
    def security(self) -> SecurityAccess:
        """Returns security access property
        """
        return self.__security

class ServiceModel(object):

    PRIMARY = 1
    SECONDARY = 2

    def __init__(self, uuid=None, start_handle=None, end_handle=None, name=None, service_type=PRIMARY, **kwargs):
        self.__handle = 0
        self.__end_handle = 0
        self.__uuid = uuid
        self.__name = name
        self.__characteristics = []

        if start_handle is None:
            self.__handle = 0
        else:
            self.__handle = start_handle

        if end_handle is None:
            self.__end_handle = 0
        else:
            self.__end_handle = end_handle

        # Loop on kwargs to find characteristics
        for arg in kwargs:
            if isinstance(kwargs[arg], Characteristic):
                charac = kwargs[arg]
                charac.handle = 0
                charac.name = arg
                self.add_characteristic(charac)
                charac.attach(self)

                # Add characteristic to a property to this ServiceModel instance
                if not hasattr(self, arg):
                    setattr(self, arg, charac)


    def add_characteristic(self, characteristic_model):
        """Add a characteristic to the model
        """
        # Add characteristic to the list of our characteristics
        self.__characteristics.append(characteristic_model)

        # Update end handle value
        if characteristic_model.end_handle >= self.__end_handle:
            self.__end_handle = characteristic_model.end_handle

    @property
    def uuid(self):
        return self.__uuid

    @property
    def handle(self):
        return self.__handle

    @property
    def end(self):
        return self.__end_handle

    @property
    def name(self):
        return self.__name

    @name.setter
    def name(self, value):
        self.__name = value

    @handle.setter
    def handle(self, value):
        self.__handle = value

    def characteristics(self):
        for charac in self.__characteristics:
            yield charac

class PrimaryService(ServiceModel):
    def __init__(self, uuid=None, start_handle=0, end_handle=0, name=None, **kwargs):
        """Declares a GATT primary service.

        Other named arguments are used to add service's characteristics.

        :param  uuid:           Primary service UUID
        :type   uuid:           :class:`whad.ble.profile.attribute.UUID`
        :param  start_handle:   Service start handle
        :type   start_handle:   int, optional
        :param  end_handle:     Service end handle
        :type   end_handle:     int, optional
        :param  name:           Service name
        :type   name:           str
        """
        super().__init__(uuid, start_handle, end_handle, service_type=ServiceModel.PRIMARY, name=name, **kwargs)


class SecondaryService(ServiceModel):
    def __init__(self, uuid=None, start_handle=0, end_handle=0, name=None, **kwargs):
        """Declares a GATT secondary service.

        Other named arguments are used to add service's characteristics.

        :param  uuid:           Primary service UUID
        :type   uuid:           :class:`whad.ble.profile.attribute.UUID`
        :param  start_handle:   Service start handle
        :type   start_handle:   int, optional
        :param  end_handle:     Service end handle
        :type   end_handle:     int, optional
        :param  name:           Service name
        :type   name:           str
        """
        super().__init__(uuid, start_handle, end_handle, service_type=ServiceModel.SECONDARY, name=name, **kwargs)


class GenericProfile(object):
    """Generic Profile
    """

    def __init__(self, start_handle=0, from_json=None):
        """Parse the device model, instanciate all the services, characteristics
        and descriptors, compute all handle values and registers everything
        inside this instance for further use.

        :param  start_handle:   Start handle value to use (default: 0)
        :type   start_handle:   int
        :param  from_json:      JSON data describing a GATT profile
        :type   from_json:      str
        """
        self.__attr_db = {}
        self.__services = []
        self.__service_by_characteristic_handle = {}

        self.__start_handle = start_handle
        self.__handle = self.__start_handle

        self.__hooks = {}

        # Populate attribute database and model from JSON export if provided
        if from_json is not None:
            from_json = json.loads(from_json)
            # Parse JSON services, characteristics and descriptors to create
            # the corresponding model and attribute database
            if 'services' in from_json:
                # Loop on services
                for service in from_json['services']:
                    # Collect characteristics
                    service_characs = []
                    service_last_handle = service['start_handle']
                    if UUID(service['type_uuid']) == UUID(0x2800):
                        service_obj = BlePrimaryService(
                            uuid=UUID(service['uuid']),
                            handle=service['start_handle']
                        )
                    elif UUID(service['type_uuid']) == UUID(0x2801):
                        service_obj = BleSecondaryService(
                            uuid=UUID(service['uuid']),
                            handle=service['start_handle']
                        )
                    else:
                        # This is not a known service type UUID, continue with
                        # next service
                        continue

                    if 'characteristics' in service:
                        for charac in service['characteristics']:
                            charac_obj = BleCharacteristic(
                                uuid=UUID(charac['value']['uuid']),
                                handle=charac['handle'],
                                value=b'',
                                properties=charac['properties'],
                                security=SecurityAccess.int_to_accesses(charac['security'])
                            )

                            # Loop on descriptors, only support CCC at the moment
                            for desc in charac['descriptors']:
                                if UUID(desc['uuid']) == UUID(0x2902):
                                    desc_obj = ClientCharacteristicConfig(
                                        charac_obj,
                                        handle=desc['handle'],
                                        notify=charac_obj.must_notify(),
                                        indicate=charac_obj.must_indicate()
                                    )
                                    charac_obj.add_descriptor(desc_obj)
                                    self.register_attribute(desc_obj)

                            # Register characteristic and its value
                            self.register_attribute(charac_obj)
                            self.register_attribute(charac_obj.value_attr)

                            # Add characteristic to its related service
                            service_obj.add_characteristic(charac_obj)

                    self.register_attribute(service_obj)
                    self.add_service(service_obj)
        else:
            # Introspect this class definition and build model
            services = []
            props = dir(self)
            for prop in props:
                if not prop.startswith('_'):
                    if isinstance(getattr(self, prop), ServiceModel):
                        service = getattr(self, prop)
                        service.name = prop
                        services.append(service)


            # Instanciate each service, and for each of them the corresponding
            # characteristics
            for service in services:
                if isinstance(service, PrimaryService):
                    logger.info('creating primary service %s' % service.uuid)
                    # Create service
                    service_obj = BlePrimaryService(
                        uuid=service.uuid,
                        handle=self.__alloc_handle()
                    )

                elif isinstance(service, SecondaryService):
                    logger.info('creating secondary service %s' % service.uuid)
                    # Create service
                    service_obj = BleSecondaryService(
                        uuid=service.uuid,
                        handle=self.__alloc_handle()
                    )
                    self.__attr_db[service_obj.handle] = service_obj
                else:
                    continue

                # Create the corresponding instance property
                setattr(self, service.name, service_obj)

                # Loop on underlying characteristics, and create them too.
                for charac in service.characteristics():
                    charac_props = 0
                    if 'read' in charac.permissions:
                        charac_props |= CharacteristicProperties.READ
                    if 'write' in charac.permissions:
                        charac_props |= CharacteristicProperties.WRITE
                    if 'write_without_response' in charac.permissions:
                        charac_props |= CharacteristicProperties.WRITE_WITHOUT_RESPONSE
                    if charac.must_notify:
                        charac_props |= CharacteristicProperties.NOTIFY
                    if charac.must_indicate:
                        charac_props |= CharacteristicProperties.INDICATE
                    charac_obj = BleCharacteristic(
                        uuid=charac.uuid,
                        handle=self.__alloc_handle(1),
                        value=charac.value,
                        properties=charac_props,
                        security=charac.security
                    )
                    logger.info(' creating characteristic %s (handle:%d)' % (
                        charac_obj.uuid, charac_obj.handle
                    ))
                    self.__handle = charac_obj.end_handle

                    # Register this characteristic
                    self.register_attribute(charac_obj)
                    self.register_attribute(charac_obj.value_attr)

                    # If notify or indicate is set to true, we must add a new CCC descriptor
                    if charac.must_notify or charac.must_indicate:
                        ccc_desc = ClientCharacteristicConfig(
                            charac_obj,
                            handle=self.__alloc_handle(),
                            notify=charac.must_notify,
                            indicate=charac.must_indicate
                        )
                        logger.info('  creating cccd (handle:%d)' % (
                            ccc_desc.handle
                        ))
                        charac_obj.add_descriptor(ccc_desc)
                        self.register_attribute(ccc_desc)

                    # If characteristic description has been set, add a descriptor
                    if charac.description is not None:
                        cudd_desc = BleCharacteristicUserDescriptionDescriptor(
                            charac_obj,
                            handle=self.__alloc_handle(),
                            description=charac.description
                        )
                        logger.info('  creating cudd (handle:%d) with text "%s"' % (
                            cudd_desc.handle,
                            charac.description
                        ))
                        charac_obj.add_descriptor(cudd_desc)
                        self.register_attribute(cudd_desc)


                    # Loop on other characteristic descriptors and add them
                    for descriptor in charac.descriptors():
                        desc = descriptor.bleclass(
                            charac_obj,
                            handle=self.__alloc_handle()
                        )
                        logger.info('  creating %s descriptor (handle:%d)' % (
                            type(desc),
                            desc.handle
                        ))
                        charac_obj.add_descriptor(desc)
                        self.register_attribute(desc)

                    # Add our characteristic object to the corresponding service
                    setattr(service_obj, charac.name, charac_obj)
                    service_obj.add_characteristic(charac_obj)

                self.add_service(service_obj)

        # Register any hook function
        props = dir(self)
        for prop in props:
            prop_obj = getattr(self, prop)
            # Is this property a callable hook ?
            if callable(prop_obj) and is_method_hook(prop_obj):
                print('method %s is a hook for %s' % (prop, prop_obj.hooks))
                # Associate hook method with each operation
                if prop_obj.characteristic not in self.__hooks:
                    self.__hooks[prop_obj.characteristic] = {}
                for operation in prop_obj.hooks:
                    self.__hooks[prop_obj.characteristic][operation] = prop_obj


    def __alloc_handle(self, number=1):
        """Allocate one or more handle values.

        :param  number: Number of handle values to allocate
        :type   number: int

        :return: Current handle value
        :rtype: int
        """
        self.__handle += number
        return self.__handle

    def __repr__(self):
        output = ''
        for service in self.services():
            output += 'Service %s (handles from %d to %d):\n' % (
                service.uuid,
                service.handle,
                service.end_handle
            )
            for charac in service.characteristics():
                properties = charac.properties
                charac_rights = ''
                if properties & CharacteristicProperties.READ != 0:
                    charac_rights += 'R'
                if properties & CharacteristicProperties.WRITE != 0:
                    charac_rights += 'W'
                if properties & CharacteristicProperties.INDICATE != 0:
                    charac_rights += 'I'
                if properties & CharacteristicProperties.NOTIFY != 0:
                    charac_rights += 'N'

                output += '  Characteristic %s (handle:%d, value handle: %d, props: %s)\n' % (
                    charac.uuid,
                    charac.handle,
                    charac.value_handle,
                    charac_rights
                )
                for desc in charac.descriptors():
                    output += '    Descriptor %s (handle: %d)\n' % (
                        desc.type_uuid,
                        desc.handle
                    )
        return output

    def register_attribute(self, attribute):
        """Register a GATT attribute

        :param  attribute:  Attribute to register
        :type   attribute:  :class:`whad.ble.profile.attribute.Attribute`
        """
        if isinstance(attribute, Attribute):
            self.__attr_db[attribute.handle] = attribute


    def add_service(self, service, handles_only=False):
        """Add a service to the current device

        :param  service:        Service to add to the device
        :type   service:        :class:`whad.ble.profile.service.Service`
        :param  handles_only:   Add only service handles if set to ``True``
        :type   handles_only:   bool
        """
        logger.debug('add service %s' % service.uuid)
        if service.handle == 0:
            # Service has not been fully configured, update its handle
            # and the handles of its characteristics and descriptors.
            service.handle = self.__alloc_handle()

        # Append service to the list of our services
        if not handles_only:
            self.__services.append(service)

        # Register service as an attribute
        self.register_attribute(service)

        # Register all its characteristics
        for charac in service.characteristics():
            # Register Characteristic and its CharacteristicValue
            self.register_attribute(charac)
            self.register_attribute(charac.value_attr)

            # Register characteristic's descriptors
            for desc in charac.descriptors():
                self.register_attribute(desc)

            # Add characteristic in our lookup table
            self.__service_by_characteristic_handle[charac.handle] = service

        # Update our last handle based on service's end handle
        self.__handle = service.end_handle


    def remove_service(self, service, handles_only=False):
        """Remove service

        :param  service:        Service object or UUID
        :type   service:        :class:`whad.ble.profile.service.Service`
        :param  handles_only:   Remove only handles if set to ``True``
        :type   handles_only:   bool
        """
        if isinstance(service, BlePrimaryService) or isinstance(service, BleSecondaryService):
            service_obj = self.get_service_by_UUID(service.uuid)
        elif isinstance(service, UUID):
            service_obj = self.get_service_by_UUID(service)
        else:
            service_obj = None

        # Process service object
        if service_obj is not None:
            # Remove service and all its characteristics from the attribute DB
            for charac in service_obj.characteristics():
                # Remove characteristic handle
                if charac.handle in self.__attr_db:
                    del self.__attr_db[charac.handle]

                # Remove characteristic value handle
                if charac.value_handle in self.__attr_db:
                    del self.__attr_db[charac.value_handle]

                # Remove all the attached descriptors
                for desc in charac.descriptors():
                    if desc.handle in self.__attr_db:
                        del self.__attr_db[desc.handle]

            # Remove service object from attribute db
            del self.__attr_db[service_obj.handle]

            # Remove service from our list of services (if required)
            if not handles_only:
                self.__services.remove(service)
        else:
            # Not found, raise IndexError
            raise IndexError()


    def update_service(self, service) -> bool:
        """Update service in profile.

        Keep service in place in the service list,
        but update all the services declared after this one.

        :param  service:    Service object to update.
        :type   service:    :class:`whad.ble.profile.service.Service`
        :return: ``True`` if service has been updated, ``False`` otherwise.
        :rtype: bool
        """
        try:
            service_index = self.__services.index(service)

            # Remove all handles used by this service
            self.remove_service(service, handles_only=True)

            # Register all the handles back into our attribute DB
            self.add_service(service, handles_only=True)

            # Update all other services
            handle = service.end_handle
            for remaining_service in self.__services[service_index+1:]:
                remaining_service.handle = handle + 1
                self.update_service(remaining_service)
                handle = remaining_service.end_handle
            self.__handle = handle
            return True
        except IndexError as notfound:
            return False

    def find_object_by_handle(self, handle) -> Attribute:
        """Find an object by its handle value

        :param  handle: Object handle
        :type   handle: int
        :return: Object if handle is valid, or raise an IndexError exception otherwise
        :rtype: :class:`whad.ble.profile.attribute.Attribute`
        :raises: IndexError
        """
        if handle in self.__attr_db:
            return self.__attr_db[handle]
        else:
            raise IndexError

    def find_objects_by_range(self, start, end) -> List[Attribute]:
        """Find attributes with handles belonging in the [start, end+1] interval.

        :param  start:  Start handle value
        :type   start:  int
        :param  end:    End handle value
        :type   end:    int
        :return:        List of objects with handles between start and end values
        :rtype: list
        """
        handles = []
        for handle in self.__attr_db:
            if handle>=start and handle<=end:
                handles.append(handle)
        handles.sort()
        return [self.find_object_by_handle(handle) for handle in handles]


    def find_characteristic_by_value_handle(self, value_handle) -> BleCharacteristic:
        """Find characteristic object by its value handle.

        :param  value_handle:   Characteristic value handle
        :type   value_handle:   int
        :return: Corresponding characteristic object or ``None`` if not found.
        :rtype: :class:`whad.ble.profile.characteristic.Characteristic`
        """
        try:
            char_value = self.find_object_by_handle(value_handle)
            if char_value is not None and hasattr(char_value, 'characteristic'):
                return char_value.characteristic
            else:
                return None
        except InvalidHandleValueException as bad_handle:
            return None


    def find_characteristic_end_handle(self, handle) -> int:
        """Find characteristic end handle based on its handle.

        :param  handle: Characteristic handle
        :type   handle: int
        :rtype: int
        :return: Characteristic value handle
        :raises: :class:`whad.ble.exceptions.InvalidHandleValueException`
        """
        try:
            # Find service owning the characteristic
            service = self.find_service_by_characteristic_handle(handle)

            # Build a list of characteristic handles
            service_char_handles=[]
            for characteristic in service.characteristics():
                service_char_handles.append(characteristic.handle)

            # Sort handles
            service_char_handles.sort()
            idx = service_char_handles.index(handle)
            if idx == len(service_char_handles) - 1:
                return service.end_handle
            else:
                return (service_char_handles[idx+1] - 1)

        except InvalidHandleValueException:
            return None


    def find_service_by_characteristic_handle(self, handle) -> Service:
        """Find a service object given a characteristic handle that belongs
        to this service.

        :param  handle: Characteristic handle belonging to the searched service
        :type   handle: int
        :rtype: :class:`whad.ble.profile.service.Service`
        :return: Service object containing the specified characteristic

        :raises: :class:`whad.ble.exceptions.InvalidHandleValueException`
        """
        try:
            if handle in self.__service_by_characteristic_handle:
                return self.__service_by_characteristic_handle[handle]
            else:
                raise InvalidHandleValueException
        except IndexError:
            raise InvalidHandleValueException


    def services(self) -> Iterator[Service]:
        """Enumerate service objects.

        This method is a generator and will yield service objects registered
        into the profile.
        """
        for handle in self.__attr_db:
            object = self.__attr_db[handle]
            if isinstance(object, BlePrimaryService) or isinstance(object, BleSecondaryService):
                yield object

    def get_service_by_UUID(self, service_uuid: UUID):
        """Get a service by its UUID.

        :param      service_uuid:   Service UUID to look for
        :type       service_uuid:   :class:`whad.ble.profile.attribute.UUID`
        :return:    Service if found, ``None`` otherwise
        :rtype:     :class:`whad.ble.profile.service.Service`
        """
        for handle in self.__attr_db:
            object = self.__attr_db[handle]
            if isinstance(object, BlePrimaryService) or isinstance(object, BleSecondaryService):
                if object.uuid == service_uuid:
                    return object

        # Not found
        return None

    def get_characteristic_by_UUID(self, charac_uuid: UUID):
        """Get characteristic by its UUID.

        :param      charac_uuid:   Characteristic UUID to look for
        :type       charac_uuid:   :class:`whad.ble.profile.attribute.UUID`
        :return:    Characteristic if found, ``None`` otherwise
        :rtype:     :class:`whad.ble.profile.characteristic.Characteristic`
        """
        for handle in self.__attr_db:
            object = self.__attr_db[handle]
            if isinstance(object, BleCharacteristic):
                if object.uuid == charac_uuid:
                    return object


    def attr_by_type_uuid(self, uuid, start=1, end=0xFFFF) -> Iterator[Attribute]:
        """Enumerate attributes that have a specific type UUID.

        :param  uuid:   Type UUID
        :type   uuid:   :class:`whad.ble.profile.attribute.UUID`
        :param  start:  Start handle
        :type   start:  int
        :param  end:    End handle
        :type   end:    int
        """
        for handle in self.__attr_db:
            object = self.__attr_db[handle]
            if object.type_uuid == uuid and object.handle >= start and object.handle <= end:
                yield object

    def export_json(self):
        """Export profile as JSON data, including services, characteristics and descriptors
        definition.

        :return:    JSON data corresponding to this profile
        :rtype:     str
        """
        profile_dict = {}
        profile_dict['services'] = []
        for service in self.services():
            service_dict = {
                'uuid': str(service.uuid),
                'type_uuid': str(service.type_uuid),
                'start_handle': service.handle,
                'end_handle': service.end_handle
            }
            service_dict['characteristics'] = []
            for charac in service.characteristics():
                charac_dict = {
                    'handle': charac.handle,
                    'uuid': str(charac.type_uuid),
                    'properties': charac.properties,
                    'security': SecurityAccess.accesses_to_int(charac.security),
                    'value': {
                        'handle': charac.value_handle,
                        'uuid': str(charac.uuid),
                    }
                }
                charac_dict['descriptors'] = []
                for desc in charac.descriptors():
                    desc_dict = {
                        'handle': desc.handle,
                        'uuid': str(desc.type_uuid)
                    }
                    charac_dict['descriptors'].append(desc_dict)
                service_dict['characteristics'].append(charac_dict)
            profile_dict['services'].append(service_dict)
        return json.dumps(profile_dict)


    def find_hook(self, service, characteristic, operation) -> callable:
        """Find a registered hook for a specific service, characteristic and operation.

        :param  service:        Service object
        :type   service:        :class:`whad.ble.profile.service.Service`
        :param  characteristic: Characteristic object
        :type   characteristic: :class:`whad.ble.profile.characteristic.Characteristic`
        :param  operation:      GATT operation
        :type   operation:      str

        :return: Hook callback
        :rtype: callable
        """
        hook_key = str(service.uuid) + ':' + str(characteristic.uuid)
        if hook_key in self.__hooks:
            if operation in self.__hooks[hook_key]:
                return self.__hooks[hook_key][operation]
        return None


    ################################################
    # Connection/disconnection hooks
    ################################################

    def on_connect(self, conn_handle):
        """Connection hook.

        This hook is only used to notify the connection of a device.

        :param  conn_handle:    Connection handle
        :type   conn_handle:    int
        """
        pass

    def on_disconnect(self, conn_handle):
        """Disconnection hook.

        This hook is only used to notify the disconnection of a device.

        :param  conn_handle:    Connection handle
        :type   conn_handle:    int
        """
        pass


    ################################################
    # Characteristic Read/Write/Subscribe hooks
    ################################################

    def on_characteristic_read(self, service, characteristic, offset=0, length=0):
        """Characteristic read hook.

        This hook is called whenever a characteristic is about to be read by a GATT client.
        If this method returns a byte array, this byte array will be sent back to the
        GATT client. If this method returns None, then the read operation will return an
        error (not allowed to read characteristic value).


        :param  service:        Service owning the characteristic
        :type   service:        :class:`whad.ble.profile.service.Service`
        :param  characteristic: Characteristic object
        :type   characteristic: :class:`whad.ble.profile.characteristic.Characteristic`
        :param  offset:         Read offset (default: 0)
        :type   offset:         int
        :param  length:         Max read length
        :type   length:         int

        :return:    Value to return to the GATT client
        :rtype:     bytes
        """
        # Check if we have a hook to call
        hook = self.find_hook(service, characteristic, 'read')
        if hook is not None:
            return hook(offset, length)

        # If no hook registered, then return the characteristic value
        return characteristic.value[offset:offset + length]

    def on_characteristic_write(self, service, characteristic, offset=0, value=b'', without_response=False):
        """Characteristic write hook

        This hook is called whenever a charactertistic is about to be written by a GATT
        client.

        :param  service:            Service owning the characteristic
        :type   service:            :class:`whad.ble.profile.service.Service`
        :param  characteristic:     Characteristic object
        :type   characteristic:     :class:`whad.ble.profile.characteristic.Characteristic`
        :param  offset:             Read offset (default: 0)
        :type   offset:             int
        :param  value:              Value about to be written into the characteristic
        :type   value:              bytes
        :param  without_response:   Set to ``True`` if no response is required
        :type   without_response:   bool
        """
        hook = self.find_hook(service, characteristic, 'write')
        if hook is not None:
            return hook(
                offset,
                value,
                without_response=without_response
            )

    def on_characteristic_written(self, service, characteristic, offset=0, value=b'', without_response=False):
        """Characteristic written hook

        This hook is called whenever a charactertistic has been written by a GATT
        client.

        :param  service:            Service owning the characteristic
        :type   service:            :class:`whad.ble.profile.service.Service`
        :param  characteristic:     Characteristic object
        :type   characteristic:     :class:`whad.ble.profile.characteristic.Characteristic`
        :param  offset:             Read offset (default: 0)
        :type   offset:             int
        :param  value:              Value about to be written into the characteristic
        :type   value:              bytes
        :param  without_response:   Set to ``True`` if no response is required
        :type   without_response:   bool
        """
        # Check if we have a hook to call
        hook = self.find_hook(service, characteristic, 'written')
        if hook is not None:
            # Call our hook
            return hook(
                offset,
                value,
                without_response=without_response
            )

    def on_characteristic_subscribed(self, service, characteristic, notification=False, indication=False):
        """Characteristic subscribed hook

        This hook is called whenever a characteristic has been subscribed to.

        :param  service:            Service owning the characteristic
        :type   service:            :class:`whad.ble.profile.service.Service`
        :param  characteristic:     Characteristic object
        :type   characteristic:     :class:`whad.ble.profile.characteristic.Characteristic`
        :param  notification:       Set to ``True`` if subscribed to notification
        :type   notification:       bool
        :param  indication:         Set to ``True`` if subscribed to notification
        :type   indication:         bool
        """
        # Check if we have a hook to call
        hook = self.find_hook(service, characteristic, 'sub')
        if hook is not None:
            # Call our hook
            return hook(
                notification=notification,
                indication=indication
            )

    def on_characteristic_unsubscribed(self, service, characteristic):
        """Characteristic unsubscribed hook

        This hook is called whenever a characteristic has been unsubscribed.

        :param  service:            Service owning the characteristic
        :type   service:            :class:`whad.ble.profile.service.Service`
        :param  characteristic:     Characteristic object
        :type   characteristic:     :class:`whad.ble.profile.characteristic.Characteristic`
        """
        # Check if we have a hook to call
        hook = self.find_hook(service, characteristic, 'unsub')
        if hook is not None:
            # Call our hook
            return hook()

    def on_notification(self, service, characteristic, value):
        """Characteristic notification hook.

        This hook is called when a notification is sent to a characteristic.

        :param  service:            Service owning the characteristic
        :type   service:            :class:`whad.ble.profile.service.Service`
        :param  characteristic:     Characteristic object
        :type   characteristic:     :class:`whad.ble.profile.characteristic.Characteristic`
        :param  value:              Characteristic value
        :type   value:              bytes
        """
        pass

    def on_indication(self, service, characteristic, value):
        """Characteristic indication hook.

        This hook is called when a indication is sent to a characteristic.

        :param  service:            Service owning the characteristic
        :type   service:            :class:`whad.ble.profile.service.Service`
        :param  characteristic:     Characteristic object
        :type   characteristic:     :class:`whad.ble.profile.characteristic.Characteristic`
        :param  value:              Characteristic value
        :type   value:              bytes
        """
        pass<|MERGE_RESOLUTION|>--- conflicted
+++ resolved
@@ -169,12 +169,7 @@
 class Characteristic(object):
     """GATT characteristic.
     """
-
-<<<<<<< HEAD
-    def __init__(self, name=None, uuid=None, value=b'', permissions=None, notify=False, indicate=False, description=None, **kwargs):
-=======
-    def __init__(self, name=None, uuid=None, value=b'', permissions=None, notify=False, indicate=False, security = [], **kwargs):
->>>>>>> eecca472
+    def __init__(self, name=None, uuid=None, value=b'', permissions=None, notify=False, indicate=False, description=None, security = [], **kwargs):
         """Declares a GATT characteristic.
 
         Other named arguments are used to declare characteristic's descriptors.
@@ -189,13 +184,10 @@
         :type   notify:         bool
         :param  indicate:       Enable indications
         :type   indicate:       bool
-<<<<<<< HEAD
         :param  description:    Textual description for this characteristic
         :type   description:    str
-=======
         :param security:        Indicate the security property associated to this characteristic
         :type security:         SecurityAccess
->>>>>>> eecca472
         """
         self.__handle = 0
         self.__name = name
