import sys
import traceback
from threading import Thread, Lock
from queue import Queue, Empty
from binascii import hexlify
from time import time, sleep

# Whad imports
from whad.exceptions import RequiredImplementation, UnsupportedDomain, \
    WhadDeviceNotReady, WhadDeviceNotFound, WhadDeviceDisconnected, WhadDeviceTimeout, WhadDeviceError
from whad.protocol.generic_pb2 import ResultCode
from whad.protocol.whad_pb2 import Message
from whad.protocol.device_pb2 import Capability, DeviceDomainInfoResp, DeviceType, DeviceResetQuery
from whad.helpers import message_filter, asciiz
# Logging
import logging

# Remove scapy deprecation warnings
import warnings
from cryptography.utils import CryptographyDeprecationWarning
warnings.filterwarnings("ignore", category=CryptographyDeprecationWarning)

logger = logging.getLogger(__name__)

class WhadDeviceInfo(object):
    """This class caches a device information related to its firmware, type, and supported domains and capabilities.

    :param DeviceInfoResp info_resp:  Whad message containing the device basic information.
    """
    def __init__(self, info_resp):
        # Store device information
        self.__whad_version = info_resp.proto_min_ver
        self.__max_speed = info_resp.max_speed
        self.__fw_author = info_resp.fw_author
        self.__fw_url = info_resp.fw_url
        self.__fw_ver_maj = info_resp.fw_version_major
        self.__fw_ver_min = info_resp.fw_version_minor
        self.__fw_ver_rev = info_resp.fw_version_rev
        self.__device_type = info_resp.type
        self.__device_id = asciiz(info_resp.devid)

        # Parse domains and capabilities
        self.__domains = {}
        self.__commands = {}
        for domain in info_resp.capabilities:
            self.__domains[domain & 0xFF000000] = domain & 0x00FFFFFF
            self.__commands[domain & 0xFF000000] = 0

    def add_supported_commands(self, domain, commands):
        """Adds supported command for a given domain to the device information.

        :param domain: target domain
        :param commands: bitmask representing the supported commands for the given domain
        """
        if domain in self.__domains:
            self.__commands[domain] = commands


    def has_domain(self, domain):
        """Determine if a domain is supported by this device.

        :param Domain domain: Domain to check.
        :returns: True if supported, False otherwise.
        """
        return domain in self.__domains


    def has_domain_cap(self, domain, capability):
        """Check if device supports a specific capability for a given domain.

        :param Domain domain: target domain
        :param Capability capability: capability to check
        """
        if domain in self.__domains:
            return (self.__domains[domain] & (1 << capability) > 0)
        return False


    def get_domain_capabilities(self, domain):
        """Get device domain capabilities.

        :param Domain domain: target domain
        :returns: Domain capabilities
        :rtype: Bitmask of capabilities
        """
        if domain in self.__domains:
            return self.__domains[domain]
        return None


    def get_domain_commands(self, domain):
        """Get supported commands for a specific domain

        :param Domain domain: Target domain
        :returns: Bitmask of supported commands
        """
        if domain in self.__commands:
            return self.__commands[domain]
        return None


    ##### Getters #####

    @property
    def version_str(self):
        """Returns the device firmware version string.

        :returns: Device firmware version string
        """
        return '%d.%d.%d' % (
            self.__fw_ver_maj,
            self.__fw_ver_min,
            self.__fw_ver_rev
        )


    @property
    def whad_version(self):
        """Returns the device supported whad version.
        """
        return self.__whad_version

    @property
    def fw_author(self):
        return self.__fw_author.decode('utf-8')

    @property
    def fw_url(self):
        return self.__fw_url.decode('utf-8')

    @property
    def max_speed(self):
        return self.__max_speed

    @property
    def device_type(self):
        """Returns the device type.
        """
        return self.__device_type

    @property
    def device_id(self):
        """Returns the device id.
        """
        return self.__device_id

    @property
    def domains(self):
        """Return the list of supported domains.
        """
        return self.__domains.keys()


class WhadDeviceConnector(object):
    """
    Device connector.

    A connector creates a link between a device and a protocol controller.
    """

    def __init__(self, device=None):
        """
        Constructor.

        Link the device with this connector, and this connector with the
        provided device.

        :param WhadDevice device: Device to be used with this connector.
        """
        self.set_device(device)
        if self.__device is not None:
            self.__device.set_connector(self)

        # Packet callbacks
        self.__callbacks_lock = Lock()
        self.__reception_callbacks = {}
        self.__transmission_callbacks = {}
        self.__error_callbacks = []


    def attach_error_callback(self, callback, context=None):
        '''Attach an error callback to this connector.

        :param callback: function handling errors.
        :param context:  context object to pass to the error handling function.
        :returns: Boolean indicating if the callback has been successfully attached.
        '''
        # Enter critical section
        self.__callbacks_lock.acquire()
        self.__error_callbacks.append(
            (callback, context)
        )

        # Leave critical section
        self.__callbacks_lock.release()

    def on_error(self, error):
        '''Triggers a call to the device connector error handling registered callback(s).
        '''
        if len(self.__error_callbacks) > 0:
            # Duplicate error callbacks list
            self.__callbacks_lock.acquire()
            callbacks = list(self.__error_callbacks)
            self.__callbacks_lock.release()

            # Call each error callback
            for callback, context in callbacks:
                callback(error, context=context)


    def attach_callback(self, callback, on_reception=True, on_transmission=True, filter=lambda pkt:True):
        """
        Attach a new packet callback to current connector.

        :param callback: Processing function.
        :param on_reception: Boolean indicating if the callback monitors reception.
        :param on_transmission: Boolean indicating if the callback monitors transmission.
        :param filter: Lambda function filtering packets matching the callback.
        :returns: Boolean indicating if the callback has been successfully attached.
        """
        # Enter critical section
        self.__callbacks_lock.acquire()

        callbacks_dicts = (
            ([self.__reception_callbacks] if on_reception else []) +
            ([self.__transmission_callbacks] if on_transmission else [])
        )
        for callback_dict in callbacks_dicts:
            callback_dict[callback] = filter

        # Leave critical section
        self.__callbacks_lock.release()

        return len(callbacks_dicts) > 0

    def detach_callback(self, callback, on_reception=True, on_transmission=True):
        """
        Detach an existing packet callback from current connector.

        :param callback: Processing function.
        :param on_reception: Boolean indicating if the callback was monitoring reception.
        :param on_transmission: Boolean indicating if the callback was monitoring transmission.
        :returns: Boolean indicating if the callback has been successfully detached.
        """
        # Enter critical section
        self.__callbacks_lock.acquire()

        removed = False
        callbacks_dicts = (
            ([self.__reception_callbacks] if on_reception else []) +
            ([self.__transmission_callbacks] if on_transmission else [])
        )
        for callback_dict in callbacks_dicts:
            if callback in callback_dict:
                del callback_dict[callback]
                removed = True

        # Leave critical section
        self.__callbacks_lock.release()

        return removed

    def reset_callbacks(self, reception = True, transmission = True):
        """
        Detach any packet callback attached to the current connector.

        :param on_reception: Boolean indicating if the callbacks monitoring reception are detached.
        :param on_transmission: Boolean indicating if the callbacks monitoring transmission are detached.
        :returns: Boolean indicating if callbacks have been successfully detached.
        """

        # Enter critical section
        self.__callbacks_lock.acquire()

        callbacks_dicts = (
            ([self.__reception_callbacks] if reception else []) +
            ([self.__transmission_callbacks] if transmission else [])
        )
        for callback_dict in callbacks_dicts:
            callback_dict = {}

        # Leave critical section
        self.__callbacks_lock.release()

        return len(callbacks_dicts) > 0


    def monitor_packet_tx(self, packet):
        """
        Signals the transmission of a packet and triggers execution of matching transmission callbacks.

        :param packet: scapy packet being transmitted from whad-client.
        """
        # Enter critical section
        self.__callbacks_lock.acquire()

        for callback,packet_filter in self.__transmission_callbacks.items():
            if packet_filter(packet):
                callback(packet)

        # Leave critical section
        self.__callbacks_lock.release()


    def monitor_packet_rx(self, packet):
        """
        Signals the reception of a packet and triggers execution of matching reception callbacks.

        :param packet: scapy packet being received by whad-client.
        """
        # Enter critical section
        self.__callbacks_lock.acquire()

        for callback,packet_filter in self.__reception_callbacks.items():
            if packet_filter(packet):
                callback(packet)

        # Leave critical section
        self.__callbacks_lock.release()


    def set_device(self, device=None):
        """
        Set device linked to this connector.

        :param WhadDevice device: Device to be used with this connector.
        """
        if device is not None:
            self.__device = device

    @property
    def device(self):
        return self.__device

    # Device interaction
    def send_message(self, message, filter=None):
        """Sends a message to the underlying device without waiting for an answer.

        :param Message message: WHAD message to send to the device.
        :param filter: optional filter function for incoming message queue.
        """
        try:
            logger.debug('sending WHAD message to device: %s' % message)
            return self.__device.send_message(message, filter)
        except WhadDeviceError as device_error:
            logger.debug('an error occured while communicating with the WHAD device !')
            self.on_error(device_error)

    def send_command(self, message, filter=None):
        """Sends a command message to the underlying device and waits for an answer.

        By default, this method will wait for a CmdResult message, but you can provide
        any other filtering function/lambda if you are expecting another message as a
        reply from the device.

        :param Message message: WHAD message to send to the device
        :param filter: Filtering function used to match the expected response from the device.
        """
<<<<<<< HEAD
        try:
            return self.__device.send_command(message, filter)
        except WhadDeviceError as device_error:
            logger.debug('an error occured while communicating with the WHAD device !')
            self.on_error(device_error)
     
=======
        return self.__device.send_command(message, filter)

>>>>>>> 1744214c

    def wait_for_message(self, timeout=None, filter=None, command=False):
        """Waits for a specific message to be received.

        This method reads the message queue and return the first message that matches the
        provided filter. A timeout can be specified and will cause this method to return
        None if this timeout is reached.
        """
        return self.__device.wait_for_message(timeout=timeout, filter=filter, command=command)

    # Message callbacks
    def on_any_msg(self, message):
        """Callback function to process any incoming messages.

        This method MAY be overriden by inherited classes.

        :param message: WHAD message
        """
        pass

    def on_discovery_msg(self, message):
        """Callback function to process incoming discovery messages.

        This method MUST be overriden by inherited classes.

        :param message: Discovery message
        """
        logger.error('method `on_discovery_msg` must be implemented in inherited classes')
        raise RequiredImplementation()

    def on_generic_msg(self, message):
        """Callback function to process incoming generic messages.

        This method MUST be overriden by inherited classes.

        :param message: Generic message
        """
        logger.error('method `on_generic_msg` must be implemented in inherited classes')
        raise RequiredImplementation()

    def on_domain_msg(self, domain, message):
        """Callback function to process incoming domain-related messages.

        This method MUST be overriden by inherited classes.

        :param message: Domain message
        """
        logger.error('method `on_domain_msg` must be implemented in inherited classes')
        raise RequiredImplementation()


class WhadDeviceInputThread(Thread):

    """WhadDevice I/O cancellable Thread.

    This thread runs in background and regularly calls the
    device read() method to fetch any incoming data.
    """

    def __init__(self, device):
        super().__init__()
        self.__device = device
        self.__canceled = False

    def cancel(self):
        """
        Cancel current I/O task.
        """
        self.__canceled = True

    def run(self):
        """
        Main task, call device process() method until thread
        is canceled.
        """
        while not self.__canceled:
            try:
                self.__device.read()
            except WhadDeviceDisconnected as err:
                break
        logger.info('Device IO thread canceled and stopped.')

class WhadDeviceMessageThread(Thread):

    def __init__(self, device):
        super().__init__()
        self.__device = device
        self.__canceled = False

    def cancel(self):
        """
        Cancel current I/O task.
        """
        self.__canceled = True

    def run(self):
        """
        Main task, call device process_messages() method until thread
        is canceled.
        """
        while not self.__canceled:
            self.__device.process_messages()
        logger.info('Device message thread canceled and stopped.')

class WhadDeviceIOThread(object):

    def __init__(self, device):
        self.__input = WhadDeviceInputThread(device)
        self.__input.daemon = True
        self.__processing = WhadDeviceMessageThread(device)
        self.__processing.daemon = True

    def cancel(self):
        self.__input.cancel()
        self.__processing.cancel()

    def start(self):
        logger.info('starting WhadDevice IO management thread ...')
        self.__input.start()
        self.__processing.start()
        logger.info('WhadDevice IO management thread up and running.')

    def join(self):
        logger.info('waiting for WhadDevice IO management thread to finish ...')
        while self.__input.is_alive() or self.__processing.is_alive():
            self.__input.join(1.0)
            self.__processing.join(1.0)
        logger.info('WhadDevice IO management thread finished.')


class WhadDevice(object):
    """
    WHAD Device interface class.

    This device class handles the device discovery process, every possible
    discovery and generic messages related to the device discovery. It MUST be
    inherited by device handling classes (such as the UartDevice class) in order
    to provide read/write capabilities.

    Inherited classes MUST only implement the following methods:

      * open(): will handle device opening/access
      * close(): will handle device closing
      * read() to read data from the device and send them to on_data_received()
      * write() to send data to the device

    All the message re-assembling, parsing, dispatching and background data reading
    will be performed in this class.
    """

    @classmethod
    def _get_sub_classes(cls):
        """
        Helper allowing to get every subclass of WhadDevice.
        """
        # List every available device class
        device_classes = set()
        for device_class in cls.__subclasses__():
            if device_class.__name__ == "VirtualDevice":
                for virtual_device_class in device_class.__subclasses__():
                    device_classes.add(virtual_device_class)
            else:
                device_classes.add(device_class)
        return device_classes

    @classmethod
    def _create(cls, interface_string):
        """
        Helper allowing to get a device according to the interface string provided.

        To make it work, every device class must implement:
            - a class attribute INTERFACE_NAME, matching the interface name
            - a class method list, returning the available devices
            - a property identifier, allowing to identify the device in a unique way

        This method should NOT be used outside of this class. Use WhadDevice.create instead.
        """
        if interface_string.startswith(cls.INTERFACE_NAME):
            identifier = None
            index = None
            if len(interface_string) == len(cls.INTERFACE_NAME):
                index = 0
            elif interface_string[len(cls.INTERFACE_NAME)] == ":":
                index = None
                try:
                    _, identifier = interface_string.split(":")
                except ValueError:
                    identifier = None
            else:
                try:
                    index = int(interface_string[len(cls.INTERFACE_NAME):])
                except ValueError:
                    index = None

            available_devices = cls.list()
            # If the list of device is built statically, check before instantiation
            if available_devices is not None:
                if index is not None:
                    try:
                        return available_devices[index]
                    except IndexError:
                        raise WhadDeviceNotFound
                elif identifier is not None:
                    for dev in available_devices:
                        if dev.identifier == identifier:
                            return dev
                    raise WhadDeviceNotFound
                else:
                    raise WhadDeviceNotFound
            # Otherwise, check dynamically using check_interface
            else:
                formatted_interface_string = interface_string.replace(
                    cls.INTERFACE_NAME + ":",
                    ""
                )
                if cls.check_interface(formatted_interface_string):

                    return cls(formatted_interface_string)
                raise WhadDeviceNotFound

        else:
            raise WhadDeviceNotFound

    @classmethod
    def create(cls, interface_string):
        '''
        Allows to get a specific device according to the provided interface string.
        The interface string is formed as follow:

        "<device_type>[device_index][:device_identifier]"

        Examples:
            * Instantiating the first available UartDevice:
                "uart" or "uart0"

            * Instantiating the second available UartDevice:
                "uart1"

            * Instantiating an UartDevice linked to /dev/ttyACM0:
                "uart:/dev/ttyACM0"

            * Instantiating the first available UbertoothDevice:
                "ubertooth" or "ubertooth0"

            * Instantiating an UbertoothDevice with serial number "11223344556677881122334455667788":
                ubertooth:11223344556677881122334455667788

        '''
        device_classes = cls._get_sub_classes()

        device = None
        for device_class in device_classes:
            try:
                device = device_class._create(interface_string)
                return device
            except WhadDeviceNotFound:
                continue

        raise WhadDeviceNotFound

    @classmethod
    def list(cls):
        '''
        Returns every available compatible devices.
        '''
        device_classes = cls._get_sub_classes()

        available_devices = []
        for device_class in device_classes:
            for device in device_class.list():
                available_devices.append(device)
        return available_devices

    @classmethod
    def check_interface(cls, interface):
        '''
        Checks dynamically if the device can be instantiated.
        '''
        return False

    @property
    def index(self):
        '''
        Returns the current index of the device.
        '''
        devices = self.__class__.list()
        for dev in devices:
            if dev.identifier == self.identifier:
                return devices.index(dev)


    @property
    def interface(self):
        '''
        Returns the current interface of the device.
        '''
        if hasattr(self.__class__,"INTERFACE_NAME"):
            return self.__class__.INTERFACE_NAME + str(self.index)
        else:
            return "unknown"

    @property
    def type(self):
        '''
        Returns the name of the class linked to the current device.
        '''
        return self.__class__.__name__


    def __init__(self):
        # Device information
        self.__info = None
        self.__discovered = False
        self.__opened = False
        self.__closing = False

        # Device connectors
        self.__connector = None

        # Device IO thread
        self.__io_thread = None

        # Default timeout for messages (5 seconds)
        self.__timeout = 5.0

        # Message queues
        self.__messages = Queue()
        self.__msg_queue = Queue()
        self.__mq_filter = None

        # Input pipes
        self.__inpipe = bytearray()

        # Create locks
        self.__lock = Lock()
        self.__tx_lock = Lock()

    def lock(self):
        """Locks the pending output data buffer."""
        self.__lock.acquire()

    def unlock(self):
        """Unlocks the pending output data buffer."""
        self.__lock.release()

    def set_connector(self, connector):
        """
        Set this device connector.

        :param WhadDeviceConnector connector: connector to be used with this device.
        """
        self.__connector = connector

    ######################################
    # Device I/O operations
    ######################################

    def open(self):
        """
        Open device method. By default, creates a simple thread
        that will handle I/O in background. This requires the object
        to be ready for I/O operations when this method is called.

        This method MUST be overriden by inherited classes.
        """
        self.__io_thread = WhadDeviceIOThread(self)
        self.__io_thread.start()

        # Ask firmware for a reset
        try:
            logger.info('resetting device (if possible)')
            self.reset()
            self.__opened = True
        except Empty as err:
            # Device is unresponsive, does not seem compatible
            # Shutdown IO thread
            self.__io_thread.cancel()
            self.__io_thread.join()

            # Notify device not found
            raise WhadDeviceNotReady()

    def close(self):
        """
        Close device.

        This method MUST be overriden by inherited classes.
        """
        logger.info('closing WHAD device')
        self.__closing = True

        # Cancel I/O thread
        if self.__io_thread is not None:
            self.__io_thread.cancel()

        # Send a NOP message to unlock process_messages()
        msg = Message()
        msg.generic.verbose.data=b''
        self.on_message_received(msg)

        # Wait for the thread to terminate nicely.
        if self.__io_thread is not None:
            self.__io_thread.join()

        self.__opened = False
        self.__closing = False

    def is_open(self):
        """Determine if the device has been opened or not.
        """
        return self.__opened

    def __write(self, data):
        """
        Sends data to the device.

        This is an internal method that SHALL NOT be used from inherited classes.
        """
        self.lock()
        logger.debug('sending %s to WHAD device', bytes(data))
        self.write(bytes(data))
        self.unlock()


    def set_queue_filter(self, filter=None):
        """Sets the message queue filter.

        :param filter: filtering function/lambda to be used by our message queue filter.
        """
        logger.debug('set queue filter: %s' % filter)
        self.__mq_filter = filter

    def wait_for_single_message(self, timeout, filter=None):
        """Configures the device message queue filter to automatically move messages
        that matches the filter into the queue, and then waits for the first message
        that matches this filter and returns it.
        """
        if filter is not None:
            self.set_queue_filter(filter)

        # Wait for a matching message to be caught (blocking)
        return self.__msg_queue.get(block=True, timeout=timeout)


    def wait_for_message(self, timeout=None, filter=None, command=False):
        """
        Configures the device message queue filter to automatically move messages
        that matches the filter into the queue, and then waits for the first message
        that matches this filter and process it.

        This method is blocking until a matching message is received.

        :param int timeout: Timeout
        :param filter: Message queue filtering function (optional)
        """
        if filter is not None:
            self.set_queue_filter(filter)

        start_time = time()

        while True:
            try:
                # Wait for a matching message to be caught (blocking)
                msg = self.__msg_queue.get(block=True, timeout=timeout)

                # If message does not match, dispatch.
                if not self.__mq_filter(msg):
                    self.dispatch_message(msg)
                else:
                    return msg
            except Empty as err:
                """
                Queue is empty, wait for a message to show up.
                """
                if timeout is not None and (time() - start_time > timeout):
                    if command:
                        raise WhadDeviceTimeout('WHAD device did not answer to a command')
                    else:
                        return None

                sleep(0.001)


    def send_message(self, message, keep=None):
        """
        Serializes a message and sends it to the device, without waiting for an answer.
        Optionally, you can update the message queue filter if you need to wait for
        specific messages after the message sent.

        :param Message message: Message to send
        :param keep: Message queue filter function
        """
        logger.info('sending message %s to device' % message)

        # if `keep` is set, configure queue filter
        if keep is not None:
            logger.debug('send_message:set_queue_filter')
            self.set_queue_filter(keep)

        # Convert message into bytes
        raw_message = message.SerializeToString()


        # Define header
        header = [
            0xAC, 0xBE,
            len(raw_message) & 0xff,
            (len(raw_message) >> 8) & 0xff
        ]

        # Send header followed by serialized message
        self.__write(header)
        self.__write(raw_message)


    def send_command(self, command, keep=None):
        """
        Sends a command and awaits a specific response from the device.
        WHAD commands usualy expect a CmdResult message, if `keep` is not
        provided then this method will by default wait for a CmdResult.

        :param Message command: Command message to send to the device
        :param keep: Message queue filter function (optional)
        :returns: Response message from the device
        :rtype: Message
        """
        self.__tx_lock.acquire()

        # If a queue filter is not provided, expect a default CmdResult
        try:
            if keep is None:
                self.send_message(command, message_filter(
                    'generic',
                    'cmd_result'
                ))
            else:
                self.send_message(command, keep)
        except WhadDeviceError as error:
            # Device error has been triggered, it looks like our device is in
            # an unspecified state, notify user.
            logger.debug('WHAD device in error while sending message: %s' % error)
            raise error

        try:
            # Retrieve the first message matching our filter.
            result = self.wait_for_message(self.__timeout, command=True)
        except WhadDeviceTimeout as timedout:
            # Ensure tx lock is properly released
            self.__tx_lock.release()

            # Forward exception
            raise timedout

        # Ensure tx lock is properly released
        self.__tx_lock.release()

        # Log message
        logger.debug('Command result: %s' % result)

        return result


    def on_data_received(self, data):
        """
        Data received callback.

        This callback will process incoming messages, parse them
        and then forward to the message processing callback.

        :param bytes data: Data received from the device.
        """
        logger.debug('received raw data from device: %s' % hexlify(data))
        messages = []
        self.__inpipe.extend(data)
        while len(self.__inpipe) > 2:
            # Is the magic correct ?
            if self.__inpipe[0] == 0xAC and self.__inpipe[1] == 0xBE:
                # Have we received a complete message ?
                if len(self.__inpipe) > 4:
                    msg_size = self.__inpipe[2] | (self.__inpipe[3] << 8)
                    if len(self.__inpipe) >= (msg_size+4):
                        raw_message = self.__inpipe[4:4+msg_size]
                        _msg = Message()
                        _msg.ParseFromString(bytes(raw_message))
                        logger.debug('WHAD message successfully parsed')
                        self.on_message_received(_msg)
                        # Chomp
                        self.__inpipe = self.__inpipe[msg_size + 4:]
                    else:
                        break
                else:
                    break
            else:
                # Nope, that's not a header
                while (len(self.__inpipe) >= 2):
                    if (self.__inpipe[0] != 0xAC) or (self.__inpipe[1] != 0xBE):
                        self.__inpipe = self.__inpipe[1:]
                    else:
                        break


    def dispatch_message(self, message):
        """Dispatches an incoming message to the corresponding callbacks depending on its
        type and content.

        :param Message message: Message to dispatch
        """
        logger.info('dispatching WHAD message ...')

        # Allows a connector to catch any message
        self.on_any_msg(message)

        # Forward to dedicated callbacks
        if message.WhichOneof('msg') == 'discovery':
            logger.info('message is about device discovery, forwarding to discovery handler')
            self.on_discovery_msg(message.discovery)
        elif message.WhichOneof('msg') == 'generic':
            logger.info('message is generic, forwarding to default handler')
            self.on_generic_msg(message.generic)
            logger.info('on_generic_message called')
        else:
            domain = message.WhichOneof('msg')
            if domain is not None:
                logger.info('message concerns domain `%s`, forward to domain-specific handler' % domain)
                self.on_domain_msg(domain, getattr(message,domain))

    def on_message_received(self, message):
        """
        Method called when a WHAD message is received, dispatching.

        :param Message message: Message received
        """
        if self.__closing:
            return

        logger.debug(message)
        logger.debug(self.__mq_filter)
        # If message queue filter is defined and message matches this filter,
        # move it into our message queue.
        if self.__mq_filter is not None and self.__mq_filter(message):
            #print('msgqueue: %s' % message)
            logger.info('message does match current filter, save it for processing')
            self.__msg_queue.put(message, block=True)
        else:
            # Save message for background dispatch
            logger.info('message does not match filter or no filter set, save in default message queue')
            self.__messages.put(message, block=True)

    def process_messages(self, timeout=1.0):
        """Process pending messages
        """
        if self.__closing:
            return

        try:
            message = self.__messages.get(block=True, timeout=timeout)
            if message is not None:
                self.dispatch_message(message)
        except Empty:
            return None

    ######################################
    # Any messages
    ######################################

    def on_any_msg(self, message):
        """This callback method is called when any message is received

        :param Message message: WHAD message received
        """
        # Forward message to the connector, if any
        if self.__connector is not None:
            self.__connector.on_any_msg(message)


    ######################################
    # Generic messages handling
    ######################################

    def on_generic_msg(self, message):
        """
        This callback method is called whenever a Generic message is received.

        :param Message message: Generic message received
        """
        # Handle generic result message
        if message.WhichOneof('msg') == 'result':
            if message.result == ResultCode.UNSUPPORTED_DOMAIN:
                logger.error('domain not supported by this device')
                raise UnsupportedDomain()

        # Forward everything to the connector, if any
        if self.__connector is not None:
            self.__connector.on_generic_msg(message)


    ######################################
    # Generic discovery
    ######################################

    def on_discovery_msg(self, message):
        """
        Method called when a discovery message is received. If a connector has
        been associated with the device, forward this message to this connector.
        """

        # Forward everything to the connector, if any
        if self.__connector is not None:
            self.__connector.on_discovery_msg(message)

    def has_domain(self, domain):
        """Checks if device supports a specific domain.

        :param Domain domain: Domain
        :returns: True if domain is supported, False otherwise.
        :rtype: bool
        """
        if self.__info is not None:
            return self.__info.has_domain(domain)


    def get_domains(self):
        """Get device' supported domains.

        :returns: list of supported domains
        :rtype: list
        """
        if self.__info is not None:
            return self.__info.domains


    def get_domain_capability(self, domain):
        """Get a device domain capabilities.

        :param Domain domain: Target domain
        :returns: Domain capabilities
        :rtype: DeviceDomainInfoResp
        """
        if self.__info is not None:
            return self.__info.get_domain_capabilities(domain)

    def get_domain_commands(self, domain):
        """Get a device supported domain commands.

        :param Domain domain: Target domain
        :returns: Bitmask of supported commands
        :rtype: int
        """
        if self.__info is not None:
            return self.__info.get_domain_commands(domain)


    def send_discover_info_query(self, proto_version=0x0100):
        """
        Sends a DeviceInfoQuery message and awaits for a DeviceInfoResp
        answer.
        """
        logger.info('preparing a DeviceInfoQuery message')
        msg = Message()
        msg.discovery.info_query.proto_ver=proto_version
        return self.send_command(
            msg,
            message_filter('discovery', 'info_resp')
        )


    def send_discover_domain_query(self, domain):
        """
        Sends a DeviceDomainQuery message and awaits for a DeviceDomainResp
        answer.
        """
        logger.info('preparing a DeviceDomainInfoQuery message')
        msg = Message()
        msg.discovery.domain_query.domain = domain
        return self.send_command(
            msg,
            message_filter('discovery', 'domain_resp')
        )

    def discover(self):
        """
        Performs device discovery (synchronously).

        Discovery process asks the device to provide its description, including
        its supported domains and associated capabilities. For each domain we
        then query the device and get the list of supported commands.
        """
        if not self.__discovered:
            # We send a DeviceInfoQuery message to the device and expect a
            # DeviceInfoResponse in return.
            resp = self.send_discover_info_query()

            # If we have an answer, process it.
            if resp is not None:
                # Save device information
                self.__info = WhadDeviceInfo(
                    resp.discovery.info_resp
                )

                # Query device domains
                logger.info('query supported commands per domain')
                for domain in self.__info.domains:
                    resp = self.send_discover_domain_query(domain)
                    self.__info.add_supported_commands(
                        resp.discovery.domain_resp.domain,
                        resp.discovery.domain_resp.supported_commands
                    )

                # Mark device as discovered
                logger.info('device discovery done')
                self.__discovered = True

                # Switch to max transport speed
                logger.info('set transport speed to %d' % self.info.max_speed)
                self.change_transport_speed(
                    self.info.max_speed
                )
            else:
                logger.error('device is not ready !')
                raise WhadDeviceNotReady()

    def reset(self):
        """Reset device
        """
        logger.info('preparing a DeviceResetQuery message')
        msg = Message()
        msg.discovery.reset_query.CopyFrom(DeviceResetQuery())
        return self.send_command(
            msg,
            message_filter('discovery', 'ready_resp')
        )

    def change_transport_speed(self, speed):
        """Set device transport speed.

        Optional.
        """
        pass

    @property
    def device_id(self):
        """Return device ID
        """
        return self.__info.device_id

    @property
    def info(self):
        return self.__info

    ######################################
    # Upper layers (domains) handling
    ######################################

    def on_domain_msg(self, domain, message):
        """
        Callback method handling domain-related messages. Since this layer is not
        managed by the root WhadDevice class, forward it to the upper layer, the
        associated connector (if any).

        :param Domain domain: Target domain
        :param Message message: Domain-related message received
        """

        # Forward everything to the connector, if any
        if self.__connector is not None:
            self.__connector.on_domain_msg(domain, message)
        return False


# Defines every supported low-level device
from whad.device.uart import UartDevice
from whad.device.tcp import TCPSocketDevice
from whad.device.virtual import VirtualDevice
from whad.device.unix import UnixSocketDevice

__all__ = [
    'WhadDeviceConnector',
    'WhadDeviceInfo',
    'WhadDevice',
    'UartDevice',
    'VirtualDevice',
]<|MERGE_RESOLUTION|>--- conflicted
+++ resolved
@@ -356,17 +356,12 @@
         :param Message message: WHAD message to send to the device
         :param filter: Filtering function used to match the expected response from the device.
         """
-<<<<<<< HEAD
         try:
             return self.__device.send_command(message, filter)
         except WhadDeviceError as device_error:
             logger.debug('an error occured while communicating with the WHAD device !')
             self.on_error(device_error)
-     
-=======
-        return self.__device.send_command(message, filter)
-
->>>>>>> 1744214c
+
 
     def wait_for_message(self, timeout=None, filter=None, command=False):
         """Waits for a specific message to be received.
