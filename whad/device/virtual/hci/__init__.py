from whad.exceptions import WhadDeviceNotFound, WhadDeviceNotReady, WhadDeviceAccessDenied, \
    WhadDeviceUnsupportedOperation
from whad.device.virtual import VirtualDevice
from whad.protocol.device_pb2 import Capability
from whad.protocol.ble.ble_pb2 import BleDirection, SetBdAddress, ScanMode, CentralMode, \
    ConnectTo, BleAddrType, PeripheralMode
from whad.protocol.whad_pb2 import Message
from whad import WhadDomain
from whad.protocol.generic_pb2 import ResultCode
from whad.scapy.layers.bluetooth import BluetoothUserSocketFixed
from scapy.layers.bluetooth import BluetoothSocketError, \
    HCI_Hdr, HCI_Command_Hdr, HCI_Cmd_Reset, HCI_Cmd_Set_Event_Filter, \
    HCI_Cmd_Connect_Accept_Timeout, HCI_Cmd_Set_Event_Mask, HCI_Cmd_LE_Host_Supported, \
    HCI_Cmd_Read_BD_Addr, HCI_Cmd_Complete_Read_BD_Addr, HCI_Cmd_LE_Set_Scan_Enable, \
    HCI_Cmd_LE_Set_Scan_Parameters, HCI_Cmd_LE_Create_Connection, HCI_Cmd_Disconnect, \
    HCI_Cmd_LE_Set_Advertise_Enable, HCI_Cmd_LE_Set_Advertising_Data, HCI_Event_Disconnection_Complete, \
<<<<<<< HEAD
    HCI_Cmd_LE_Set_Scan_Response_Data, HCI_Cmd_LE_Set_Random_Address
=======
    HCI_Cmd_LE_Set_Scan_Response_Data, HCI_Cmd_LE_Long_Term_Key_Request_Reply, HCI_Cmd_LE_Start_Encryption_Request
>>>>>>> eecca472
from whad.device.virtual.hci.converter import HCIConverter
from whad.device.virtual.hci.hciconfig import HCIConfig
from whad.device.virtual.hci.constants import LE_STATES, ADDRESS_MODIFICATION_VENDORS, HCIInternalState
from whad.scapy.layers.hci import HCI_Cmd_Read_Local_Version_Information, \
    HCI_Cmd_Complete_Read_Local_Version_Information, HCI_VERSIONS, BT_MANUFACTURERS, \
    HCI_Cmd_Read_Local_Name, HCI_Cmd_Complete_Read_Local_Name, HCI_Cmd_LE_Read_Supported_States, \
    HCI_Cmd_Complete_LE_Read_Supported_States, HCI_Cmd_CSR_Write_BD_Address, HCI_Cmd_CSR_Reset, \
    HCI_Cmd_TI_Write_BD_Address, HCI_Cmd_BCM_Write_BD_Address, HCI_Cmd_Zeevo_Write_BD_Address, \
    HCI_Cmd_Ericsson_Write_BD_Address, HCI_Cmd_ST_Write_BD_Address, HCI_Cmd_LE_Set_Host_Channel_Classification
from select import select
from os import read, write
from time import sleep
from queue import Queue, Empty
from struct import unpack

import logging
logger = logging.getLogger(__name__)

def get_hci(index):
    '''
    Returns an HCI socket based on adapter index.
    '''
    try:
        logger.debug('Creating bluetooth socket ...')
        socket = BluetoothUserSocketFixed(index)
        logger.debug('Bluetooth socket successfully created.')
        return socket
    except BluetoothSocketError as err:
        logger.debug('An error occured while creating bluetooth socket')
        try:
            logger.debug('Shutting down HCI interface #%d' % index)
            HCIConfig.down(index)
            logger.debug('HCI interface %d shut down, creating Bluetooth socket ...' % index)
            socket = BluetoothUserSocketFixed(index)
            logger.debug('Bluetooth socket successfully created.')
            return socket
        except BluetoothSocketError as err:
            logger.debug(err)
            logger.error('Cannot create Bluetooth socket !')
            return None



class HCIDevice(VirtualDevice):

    INTERFACE_NAME = "hci"

    @classmethod
    def list(cls):
        '''
        Returns a list of available HCI devices.
        '''
        available_devices = []
        devices_ids = HCIConfig.list()
        for device_id in devices_ids:
            available_devices.append(HCIDevice(index=device_id))

        return available_devices

    def __init__(self, index):
        super().__init__()
        self.__converter = HCIConverter(self)
        self.__index = index
        self._advertising = False
        self.__socket = None
        self.__internal_state = HCIInternalState.NONE
        self.__opened = False
        self.__hci_responses = Queue()
        self._dev_capabilities = None
        self._bd_address = None
        self._bd_address_type = BleAddrType.PUBLIC
        self._fw_version = None
        self._fw_url = None
        self._fw_author = None
        self._dev_id = None
        self._manufacturer = None
        self._cached_scan_data = None
        self._cached_scan_response_data = None
        self.__timeout = 1.0
        self._connected = False
        self._active_handles = []
        self._waiting_disconnect = False

    @property
    def identifier(self):
        '''
        Returns the identifier of the device (e.g., index).
        '''
        return "hci" + str(self.__index)


    def open(self):
        """
        Open device.
        """
        if not self.__opened:
            self.__socket = get_hci(self.__index)
            if self.__socket is None:
                logger.error('Whad device is not ready.')
                raise WhadDeviceNotReady()
            self.__opened = True

            # Ask parent class to run a background I/O thread
            super().open()
            if not self._initialize():
                raise WhadDeviceNotReady()

    def close(self):
        """
        Close current device.
        """
        # Disconnect if necessary
        for handle in self._active_handles:
            self._disconnect(handle)
        # Ask parent class to stop I/O thread
        logger.debug('Stopping background IO threads ...')
        super().close()

        # Close underlying device.
        if self.__socket is not None:
            logger.debug('Closing Bluetooth socket ...')
            self.__socket.close()
            del self.__socket
            self.__socket = None
        self.__opened = False


    def write(self, data):
        """
        Writes data to the device. It relies on select() in order to make sure
        we are allowed to write to the device and wait without eating too much CPU
        if the device is not ready to be written to.

        :param bytes data: Data to write
        :returns: number of bytes written to the device
        """
        if not self.__opened:
            raise WhadDeviceNotReady()
        self.__socket.send(data)

    def read(self):
        """
        Fetches data from the device, if there is any data to read. We call select()
        to make sure data is waiting to be read before reading it.
        """

        if not self.__opened:
            raise WhadDeviceNotReady()
        try:
            if self.__socket is not None and self.__socket.readable(0.1):
                event = self.__socket.recv()
                if event.type == 0x4 and (event.code == 0xe or event.code == 0xf or event.code == 0x13):
                    self.__hci_responses.put(event)
                else:
                    messages = self.__converter.process_event(event)
                    if messages is not None:
                        for message in messages:
                            self._send_whad_message(message)
                    # If the connection is stopped and peripheral mode is started,
                    # automatically re-enable advertising based on cached data
                    if HCI_Event_Disconnection_Complete in event:
                        self._waiting_disconnect = False
                    if HCI_Event_Disconnection_Complete in event and self.__internal_state == HCIInternalState.PERIPHERAL:
                        # If advertising was not enabled, skip
                        if not self._advertising:
                            return

                        # if data are cached, configure them
                        if self._cached_scan_data is not None:
                            # We can't wait for response because we are in the reception loop context
                            success = self._set_advertising_data(self._cached_scan_data, wait_response=False)

                        if self._cached_scan_response_data is not None:
                            success = self._set_scan_response_data(self._cached_scan_response_data, wait_response=False)

                        # We need to artificially disable advertising indicator to prevent cached operation
                        self._advertising = False
                        self._set_advertising_mode(True, wait_response=False)


        except (BrokenPipeError, OSError) as err:
            print(err)
            logger.error("Error, waiting...")
            sleep(1)

    def _wait_response(self, timeout=None):
        response = None
        try:
            response = self.__hci_responses.get(block=True, timeout=timeout)
        except Empty as err:
            logger.debug('[hci] device did not respond')
        return response

    def _write_packet(self, packet):
        """
        Writes an HCI packet.
        """
        logger.debug('[hci] sending packet ...')
        self.__socket.send(packet)

        # Wait for response
        logger.debug('[hci] waiting for response (timeout: %s)...' % self.__timeout)
        response = self._wait_response(timeout=self.__timeout)
        if response is None:
            return False
        else:
            logger.debug('[hci] response code: 0x%04x' % response.code)
            while response.code != 0x13:
                logger.debug('[hci] waiting for response ...')
                response = self._wait_response(timeout=self.__timeout)
                if response is None:
                    return False
                logger.debug('[hci] response code: 0x%04x' % response.code)
        return response.number == 1

    def _write_command(self, command, wait_response=True):
        """
        Writes an HCI command and returns the response.
        """
        hci_command = HCI_Hdr()/HCI_Command_Hdr()/command
        self.__socket.send(hci_command)
        if wait_response:
            response = self._wait_response()
            while response.opcode != hci_command.opcode:
                response = self._wait_response()
        else:
            response = None
        return response

    def reset(self):
        self._bd_address = self._read_BD_address()
        self._local_name = self._read_local_name()
        self._fw_version, self._manufacturer = self._read_local_version_information()
        self._fw_author = self._manufacturer
        self._dev_id = self._generate_dev_id()
        self._fw_url = b"<unknown>"
        self._dev_capabilities = self._get_capabilities()

    def _generate_dev_id(self):
        devid = (bytes.fromhex(self._bd_address.replace(":","")) + self._local_name)[:16]
        if len(devid) < 16:
            devid += b"\x00" * (16 - len(devid))
        return devid

    def _get_capabilities(self):
        supported_states = self._read_LE_supported_states()

        capabilities = 0
        supported_commands = []
        for state in supported_states:
            name, cap, commands = state
            capabilities = capabilities | cap
            supported_commands += commands

        supported_commands += [SetBdAddress]

        supported_commands = list(set(supported_commands))
        capabilities = {
            WhadDomain.BtLE : (
                                capabilities | Capability.NoRawData,
                                supported_commands
            )
        }
        return capabilities

    def _reset(self):
        """
        Reset HCI device.
        """
        response = self._write_command(HCI_Cmd_Reset())
        return response is not None and response.status == 0x0


    def _set_event_filter(self, type=0):
        """
        Configure HCI device event filter.
        """
        response = self._write_command(HCI_Cmd_Set_Event_Filter(type=type))
        return response is not None and response.status == 0x00

    def _set_event_mask(self, mask=b"\xff\xff\xfb\xff\x07\xf8\xbf\x3d"):
        """
        Configure HCI device event mask.
        """
        response = self._write_command(HCI_Cmd_Set_Event_Mask(mask=mask))
        return response is not None and response.status == 0x00

    def _set_connection_accept_timeout(self, timeout=32000):
        """
        Configure HCI device connection accept timeout.
        """
        response = self._write_command(HCI_Cmd_Connect_Accept_Timeout(timeout=timeout))
        return response is not None and response.status == 0x00

    def _indicates_LE_support(self):
        """
        Indicates to HCI Device that the Host supports Low Energy mode.
        """
        response = self._write_command(HCI_Cmd_LE_Host_Supported())
        return response is not None and response.status == 0x00

    def _initialize(self):
        """
        Initialize HCI Device and returns boolean indicating if it can be used by WHAD.
        """
        success = (
                self._reset() and
                self._set_event_filter(0) and
                self._set_connection_accept_timeout(32000) and
                self._set_event_mask(b"\xff\xff\xfb\xff\x07\xf8\xbf\x3d") and
                self._indicates_LE_support()
        )

        return success

    def _read_BD_address(self):
        """
        Read BD Address used by the HCI device.
        """
        response = self._write_command(HCI_Cmd_Read_BD_Addr())
        if response.status == 0x00 and HCI_Cmd_Complete_Read_BD_Addr in response:
            return response.addr
        return None

    def _read_local_name(self):
        """
        Read local name used by the HCI device.
        """
        response = self._write_command(HCI_Cmd_Read_Local_Name())
        if response.status == 0x00 and HCI_Cmd_Complete_Read_Local_Name in response:
            return response.local_name
        return None

    def _read_local_version_information(self):
        """
        Read local version information used by the HCI device.
        """
        response = self._write_command(HCI_Cmd_Read_Local_Version_Information())
        if response.status == 0x00 and HCI_Cmd_Complete_Read_Local_Version_Information in response:
            version = [int(v) for v in HCI_VERSIONS[response.hci_version].split(".")]
            version += [response.hci_subversion]
            manufacturer = BT_MANUFACTURERS[response.company_identifier].encode("utf-8")
            return version, manufacturer
        return None

    def _read_LE_supported_states(self):
        """
        Returns the list of Bluetooth Low Energy states supported by the HCI device.
        """
        response = self._write_command(HCI_Cmd_LE_Read_Supported_States())
        if response.status == 0x00 and HCI_Cmd_Complete_LE_Read_Supported_States in response:
            states = []
            for bit_position, state in LE_STATES.items():
                if response.supported_states & (1 << bit_position) != 0:
                    states.append(state)
            return states
        else:
            return None

    def _set_BD_address(self, bd_address="11:22:33:44:55:66", bd_address_type=BleAddrType.PUBLIC):
        """
        Modify the BD address (if supported by the HCI device).
        """
        if bd_address_type == BleAddrType.PUBLIC:
            _, self._manufacturer = self._read_local_version_information()
            if self._manufacturer in ADDRESS_MODIFICATION_VENDORS:
                logger.info("[i] Address modification supported !")
                if self._manufacturer == b'Qualcomm Technologies International, Ltd. (QTIL)':
                    # Keep in cache existing devices
                    existing_devices = devices = HCIConfig.list()

                    # Write BD address and reset with vendor specific commands
                    self._write_command(HCI_Cmd_CSR_Write_BD_Address(addr=bd_address), wait_response=False)
                    self._write_command(HCI_Cmd_CSR_Reset(), wait_response=False)

                    # We are forced to close the socket and reopen it here...
                    self.__socket.close()
                    # Add a delay to prevent error
                    sleep(0.5)

                    # The index may have changed, find it automatically and reconfigure self.__index
                    success = False
                    while not success:
                        devices = HCIConfig.list()
                        if self.__index not in devices:
                            for i in existing_devices:
                                if i != self.__index:
                                    devices.remove(i)
                            if len(devices) > 0:
                                self.__index = devices[0]
                                success = True

                    # If all goes right, we should be able to open a new socket
                    self.__socket = get_hci(self.__index)
                    # Initialize a new socket
                    self._initialize()

                else:
                    # For the other manufacturers, we only need to pick the right command and perform a reset
                    BD_ADDRESS_MODIFICATION_MAP = {
                        b'Texas Instruments Inc.' : HCI_Cmd_TI_Write_BD_Address,
                        b'Broadcom Corporation' : HCI_Cmd_BCM_Write_BD_Address,
                        b'Zeevo, Inc.' : HCI_Cmd_Zeevo_Write_BD_Address,
                        b'Ericsson Technology Licensing' : HCI_Cmd_Ericsson_Write_BD_Address,
                        b'Integrated System Solution Corp.' : HCI_Cmd_Ericsson_Write_BD_Address,
                        b'ST Microelectronics' : HCI_Cmd_ST_Write_BD_Address
                    }
                    command = BD_ADDRESS_MODIFICATION_MAP[self._manufacturer]
                    self._write_command(command, wait_response=False)
                    self._reset()

                # Check the modification success and re-generate device ID
                self._bd_address = self._read_BD_address()
                self._dev_id = self._generate_dev_id()
                self._bd_address_type = BleAddrType.PUBLIC
                return self._bd_address == bd_address

            else:
                logger.debug("Address modification not supported.")
                return False
        else:
            self._write_command(HCI_Cmd_LE_Set_Random_Address(address=bd_address))
            self._bd_address = self._read_BD_address()
            self._bd_address_type = BleAddrType.RANDOM
            return True

    def _set_scan_parameters(self, active=True):
        """
        Configure Scan parameters for HCI device.
        """
        response = self._write_command(HCI_Cmd_LE_Set_Scan_Parameters(type=int(active)))
        return response is not None and response.status == 0x00

    def _set_scan_mode(self, enable=True):
        """
        Enable or disable scan mode for HCI device.
        """
        response = self._write_command(HCI_Cmd_LE_Set_Scan_Enable(enable=int(enable), filter_dups=False))
        return response is not None and response.status == 0x00

    def _connect(self, bd_address, bd_address_type=BleAddrType.PUBLIC, hop_interval=96, channel_map=None):
        """
        Establish a connection using HCI device.
        """
        patype = 0 if bd_address_type == BleAddrType.PUBLIC else 1
        if channel_map is not None:
            formatted_channel_map = unpack("<Q",channel_map+ b"\x00\x00\x00")[0]
            response = self._write_command(HCI_Cmd_LE_Set_Host_Channel_Classification(chM=formatted_channel_map))
            if response.status != 0x00:
                return False
        response = self._write_command(HCI_Cmd_LE_Create_Connection(paddr=bd_address, patype=patype, min_interval=hop_interval, max_interval=hop_interval))
        return response is not None and response.status == 0x00

    def _disconnect(self, handle):
        """
        Establish a disconnection using HCI device.
        """
        response = self._write_command(HCI_Cmd_Disconnect(handle=handle))
        self._waiting_disconnect = True
        while self._waiting_disconnect:
            sleep(0.1)
        return response is not None and response.status == 0x00

    def _set_advertising_data(self, data, wait_response=True):
        """
        Configure advertising data to use by HCI device.
        """
        # pad data if less than 31 bytes
        if len(data) < 31:
            data += b'\x00'*(31 - len(data))

        # Send command
        if wait_response:
            response = self._write_command(HCI_Cmd_LE_Set_Advertising_Data(data=data))
            return response is not None and response.status == 0x0
        else:
            self._write_command(HCI_Cmd_LE_Set_Advertising_Data(data=data), wait_response=False)
            return True

    def _set_scan_response_data(self, data, wait_response=True):
        """
        Configure scan response data to use by HCI device.
        """
        if wait_response:
            response = self._write_command(HCI_Cmd_LE_Set_Scan_Response_Data(
                    data=data + (31 - len(data)) * b"\x00", len=len(data)
                )
            )
            return response is not None and response.status == 0x0
        else:
            response = self._write_command(HCI_Cmd_LE_Set_Scan_Response_Data(
                    data=data + (31 - len(data)) * b"\x00", len=len(data)
                ),
                wait_response=False
            )
            return True


    def _set_advertising_mode(self, enable=True, wait_response=True):
        """
        Enable or disable advertising mode for HCI device.
        """
        if self._advertising and enable:
            return True
        else:
            logger.debug('Enable advertising: %s' % enable)
            if wait_response:
                response = self._write_command(HCI_Cmd_LE_Set_Advertise_Enable(enable=int(enable)))
                success = response.status == 0x00
            else:
                self._write_command(HCI_Cmd_LE_Set_Advertise_Enable(enable=int(enable)), wait_response=False)
                success = True
            if success:
                self._advertising = enable
            return success

    def _enable_encryption(self, enable=True, handle=None,  key=None, rand=None, ediv=None):

        if self.__converter.pending_key_request:
            response = self._write_command(
                HCI_Cmd_LE_Long_Term_Key_Request_Reply(
                    handle=handle,
                    ltk=key[::-1]
                )
            )
            self.__converter.pending_key_request = False
        else:
            HCI_Cmd_LE_Start_Encryption_Request(
                handle=handle,
                ltk=key[::-1],
                rand=rand,
                ediv=unpack('<H', ediv)[0]
            ).show()
            response = self._write_command(
                HCI_Cmd_LE_Start_Encryption_Request(
                    handle=handle,
                    ltk=key[::-1],
                    rand=rand,
                    ediv=unpack('<H', ediv)[0]
                )
            )
        return response.status == 0x00


    def _on_whad_ble_encryption(self, message):
        success = self._enable_encryption(
            message.enabled,
            message.conn_handle,
            message.key,
            message.rand,
            message.ediv
        )
        if success:
            self._send_whad_command_result(ResultCode.SUCCESS)
            return
        self._send_whad_command_result(ResultCode.ERROR)


    def _on_whad_ble_periph_mode(self, message):
        logger.debug('whad ble periph mode message')
        if PeripheralMode in self._dev_capabilities[WhadDomain.BtLE][1]:
            success = True
            if len(message.scan_data) > 0:
                success = success and self._set_advertising_data(message.scan_data)
                self._cached_scan_data = message.scan_data
            if len(message.scanrsp_data) > 0:
                success = success and self._set_scan_response_data(message.scanrsp_data)
                self._cached_scan_response_data = message.scanrsp_data
            success = success and self._set_advertising_mode(True)
            if success:
                self.__internal_state = HCIInternalState.PERIPHERAL
                self._send_whad_command_result(ResultCode.SUCCESS)
                return
        self._send_whad_command_result(ResultCode.ERROR)

    def _on_whad_ble_disconnect(self, message):
        success = self._disconnect(message.conn_handle)
        if success:
            self._send_whad_command_result(ResultCode.SUCCESS)
            return
        self._send_whad_command_result(ResultCode.ERROR)

    def _on_whad_ble_connect(self, message):
        if ConnectTo in self._dev_capabilities[WhadDomain.BtLE][1]:
            bd_address = message.bd_address
            bd_address_type = message.addr_type
            channel_map = message.channel_map if message.HasField("channel_map") else None
            hop_interval = message.hop_interval if message.HasField("hop_interval") else 96
            if self._connect(bd_address, bd_address_type, hop_interval=hop_interval, channel_map=channel_map):
                self._send_whad_command_result(ResultCode.SUCCESS)
                return
        self._send_whad_command_result(ResultCode.ERROR)

    def _on_whad_ble_central_mode(self, message):
        if CentralMode in self._dev_capabilities[WhadDomain.BtLE][1]:
            self.__internal_state = HCIInternalState.CENTRAL
            self._send_whad_command_result(ResultCode.SUCCESS)
            return
        self._send_whad_command_result(ResultCode.ERROR)

    def _on_whad_ble_scan_mode(self, message):
        if ScanMode in self._dev_capabilities[WhadDomain.BtLE][1]:
            active_scan = message.active_scan
            if self._set_scan_parameters(active_scan):
                self.__internal_state = HCIInternalState.SCANNING
                self._send_whad_command_result(ResultCode.SUCCESS)
                return
        self._send_whad_command_result(ResultCode.ERROR)

    def _on_whad_ble_start(self, message):
        logger.info('whad internal state: %d' % self.__internal_state)
        if self.__internal_state == HCIInternalState.SCANNING:
            self._set_scan_mode(True)
            self._send_whad_command_result(ResultCode.SUCCESS)
        elif self.__internal_state == HCIInternalState.PERIPHERAL:
            if not self._advertising:
                if self._set_advertising_mode(True):
                    self._advertising = True
                    self._send_whad_command_result(ResultCode.SUCCESS)
                else:
                    self._send_whad_command_result(ResultCode.ERROR)
            else:
                self._send_whad_command_result(ResultCode.SUCCESS)

        elif self.__internal_state == HCIInternalState.CENTRAL:
            self._send_whad_command_result(ResultCode.SUCCESS)
        else:
            self._send_whad_command_result(ResultCode.ERROR)

    def _on_whad_ble_stop(self, message):
        if self.__internal_state == HCIInternalState.SCANNING:
            self._set_scan_mode(False)
            self.__internal_state = HCIInternalState.NONE
            self._send_whad_command_result(ResultCode.SUCCESS)
        elif self.__internal_state == HCIInternalState.CENTRAL:
            self.__internal_state = HCIInternalState.NONE
            self._send_whad_command_result(ResultCode.SUCCESS)
        elif self.__internal_state == HCIInternalState.PERIPHERAL:
            # We are not advertising anymore
            self._advertising = False
            self._send_whad_command_result(ResultCode.SUCCESS)
        else:
            self._send_whad_command_result(ResultCode.ERROR)

    def _on_whad_ble_send_pdu(self, message):
        logger.debug('Received WHAD BLE send_pdu message')
        if ((self.__internal_state == HCIInternalState.CENTRAL and message.direction == BleDirection.MASTER_TO_SLAVE) or
           (self.__internal_state == HCIInternalState.PERIPHERAL and message.direction == BleDirection.SLAVE_TO_MASTER)):
            try:
                hci_packets = self.__converter.process_message(message)

                if hci_packets is not None:
                    logger.debug('sending HCI packets ...')
                    success = True
                    for hci_packet in hci_packets:
                        success = success and self._write_packet(hci_packet)
                    logger.debug('HCI packet sending result: %s' % success)
                    if success:
                        logger.debug('send_pdu command succeeded.')
                        self._send_whad_command_result(ResultCode.SUCCESS)
                    else:
                        logger.debug('send_pdu command failed.')
                        self._send_whad_command_result(ResultCode.ERROR)
<<<<<<< HEAD
                else:
                    # Error while converting packets
                    logger.debug('error while converting message to packet')
                    self._send_whad_command_result(ResultCode.ERROR)                   
=======
                pending_messages = self.__converter.get_pending_messages()
                for pending_message in pending_messages:
                    self._send_whad_message(pending_message)

>>>>>>> eecca472
            except WhadDeviceUnsupportedOperation as err:
                logger.debug('Parameter error')
                self._send_whad_command_result(ResultCode.PARAMETER_ERROR)
        else:
            # Wrong state, cannot send PDU
            logger.debug('wrong state or packet direction.')
            self._send_whad_command_result(ResultCode.ERROR)

    def _on_whad_ble_set_bd_addr(self, message):
        logger.debug('Received WHAD BLE set_bd_addr message')
        if self._set_BD_address(message.bd_address, message.addr_type):
            logger.debug('HCI adapter BD address set to %s' % str(message.bd_address))
            self._send_whad_command_result(ResultCode.SUCCESS)
        else:
            logger.debug('HCI adapter does not support BD address spoofing')
            self._send_whad_command_result(ResultCode.ERROR)<|MERGE_RESOLUTION|>--- conflicted
+++ resolved
@@ -14,11 +14,9 @@
     HCI_Cmd_Read_BD_Addr, HCI_Cmd_Complete_Read_BD_Addr, HCI_Cmd_LE_Set_Scan_Enable, \
     HCI_Cmd_LE_Set_Scan_Parameters, HCI_Cmd_LE_Create_Connection, HCI_Cmd_Disconnect, \
     HCI_Cmd_LE_Set_Advertise_Enable, HCI_Cmd_LE_Set_Advertising_Data, HCI_Event_Disconnection_Complete, \
-<<<<<<< HEAD
-    HCI_Cmd_LE_Set_Scan_Response_Data, HCI_Cmd_LE_Set_Random_Address
-=======
-    HCI_Cmd_LE_Set_Scan_Response_Data, HCI_Cmd_LE_Long_Term_Key_Request_Reply, HCI_Cmd_LE_Start_Encryption_Request
->>>>>>> eecca472
+    HCI_Cmd_LE_Set_Scan_Response_Data, HCI_Cmd_LE_Set_Random_Address, HCI_Cmd_LE_Long_Term_Key_Request_Reply,\
+    HCI_Cmd_LE_Start_Encryption_Request
+
 from whad.device.virtual.hci.converter import HCIConverter
 from whad.device.virtual.hci.hciconfig import HCIConfig
 from whad.device.virtual.hci.constants import LE_STATES, ADDRESS_MODIFICATION_VENDORS, HCIInternalState
@@ -469,7 +467,14 @@
             response = self._write_command(HCI_Cmd_LE_Set_Host_Channel_Classification(chM=formatted_channel_map))
             if response.status != 0x00:
                 return False
-        response = self._write_command(HCI_Cmd_LE_Create_Connection(paddr=bd_address, patype=patype, min_interval=hop_interval, max_interval=hop_interval))
+        response = self._write_command(
+            HCI_Cmd_LE_Create_Connection(
+                paddr=bd_address,
+                patype=patype,
+                min_interval=hop_interval,
+                max_interval=hop_interval
+            )
+        )
         return response is not None and response.status == 0x00
 
     def _disconnect(self, handle):
@@ -682,17 +687,10 @@
                     else:
                         logger.debug('send_pdu command failed.')
                         self._send_whad_command_result(ResultCode.ERROR)
-<<<<<<< HEAD
-                else:
-                    # Error while converting packets
-                    logger.debug('error while converting message to packet')
-                    self._send_whad_command_result(ResultCode.ERROR)                   
-=======
                 pending_messages = self.__converter.get_pending_messages()
                 for pending_message in pending_messages:
                     self._send_whad_message(pending_message)
 
->>>>>>> eecca472
             except WhadDeviceUnsupportedOperation as err:
                 logger.debug('Parameter error')
                 self._send_whad_command_result(ResultCode.PARAMETER_ERROR)
