--- conflicted
+++ resolved
@@ -3,31 +3,23 @@
 from struct import pack, unpack
 from scapy.layers.dot15d4 import Dot15d4, Dot15d4FCS
 from whad.protocol.whad_pb2 import Message
+from whad.hub.message import AbstractPacket
 from whad.hub.message import pb_bind, PbFieldInt, PbFieldBytes, PbMessageWrapper, \
-<<<<<<< HEAD
     PbFieldBool
 from whad.hub.dot15d4 import Dot15d4Domain, Dot15d4Metadata
-=======
-    PbFieldBool, PbPacketMessageWrapper
-from whad.hub.dot15d4 import Dot15d4Domain
-from scapy.layers.dot15d4 import Dot15d4, Dot15d4FCS
-from whad.scapy.layers.rf4ce import RF4CE_Hdr
-from struct import pack
->>>>>>> d27ec39a
 
 @pb_bind(Dot15d4Domain, 'send', 1)
-class SendPdu(PbPacketMessageWrapper):
+class SendPdu(PbMessageWrapper):
     """Send Dot15d4 PDU message class
     """
     channel = PbFieldInt('dot15d4.send.channel')
     pdu = PbFieldBytes('dot15d4.send.pdu')
 
-<<<<<<< HEAD
     def to_packet(self):
         """Convert message to the corresponding scapy packet
         """
         return Dot15d4(self.pdu)
-    
+
     @staticmethod
     def from_packet(packet, channel: int = 11):
         """Convert a scapy packet to a SendPdu message
@@ -38,39 +30,25 @@
             pdu = bytes(packet[Dot15d4FCS])[:-2]
         else:
             return None
-        
+
         msg = SendPdu(
             channel=channel,
             pdu=pdu
-=======
-    def to_scapy(self):
-        from whad.dot15d4.metadata import generate_dot15d4_metadata
-        packet = Dot15d4(bytes(self.pdu))
-        packet.metadata = generate_dot15d4_metadata(self)
-        return packet
-
-    @classmethod
-    def from_scapy(cls, packet):
-        return cls(
-            channel = packet.metadata.channel,
-            pdu = bytes(packet)
->>>>>>> d27ec39a
         )
 
 @pb_bind(Dot15d4Domain, 'send_raw', 1)
-class SendRawPdu(PbPacketMessageWrapper):
+class SendRawPdu(PbMessageWrapper):
     """Send Dot15d4 raw PDU message class
     """
     channel = PbFieldInt('dot15d4.send_raw.channel')
     pdu = PbFieldBytes('dot15d4.send_raw.pdu')
     fcs = PbFieldInt('dot15d4.send_raw.fcs')
 
-<<<<<<< HEAD
     def to_packet(self):
         """Convert message to the corresponding scapy packet
         """
         return Dot15d4FCS(self.pdu + bytes(pack('>H', self.fcs)))
-    
+
     @staticmethod
     def from_packet(packet, channel: int = 11):
         """Convert a scapy packet to a SendPdu message
@@ -81,29 +59,15 @@
             pdu = bytes(packet[Dot15d4FCS])[:-2]
         else:
             return None
-        
+
         msg = SendRawPdu(
             channel=channel,
             pdu=pdu,
             fcs=packet.fcs
-=======
-    def to_scapy(self):
-        from whad.dot15d4.metadata import generate_dot15d4_metadata
-        packet = Dot15d4FCS(bytes(self.pdu))
-        packet.metadata = generate_dot15d4_metadata(self)
-        return packet
-
-    @classmethod
-    def from_scapy(cls, packet):
-        return cls(
-            channel = packet.metadata.channel,
-            pdu = bytes(packet)[:-2],
-            fcs = packet.fcs
->>>>>>> d27ec39a
         )
 
 @pb_bind(Dot15d4Domain, 'pdu', 1)
-class PduReceived(PbPacketMessageWrapper):
+class PduReceived(PbMessageWrapper):
     """Dot15d4 PDU received message class
     """
     channel = PbFieldInt('dot15d4.pdu.channel')
@@ -130,10 +94,10 @@
             packet.metadata.timestamp = self.timestamp
         if self.fcs_validity is not None:
             packet.metadata.is_fcs_valid = self.fcs_validity
-        
+
         # Return packet
         return packet
-    
+
 
     @staticmethod
     def from_packet(packet):
@@ -159,26 +123,8 @@
         return msg
 
 
-
-    def to_scapy(self):
-        from whad.dot15d4.metadata import generate_dot15d4_metadata
-        packet = Dot15d4(bytes(self.pdu))
-        packet.metadata = generate_dot15d4_metadata(self)
-        return packet
-
-    @classmethod
-    def from_scapy(cls, packet):
-        return cls(
-            channel = packet.metadata.channel,
-            pdu = bytes(packet),
-            rssi = packet.metadata.rssi,
-            timestamp = packet.metadata.timestamp,
-            fcs_validity = packet.metadata.is_fcs_valid,
-            lqi = packet.metadata.lqi
-        )
-
 @pb_bind(Dot15d4Domain, 'raw_pdu', 1)
-class RawPduReceived(PbPacketMessageWrapper):
+class RawPduReceived(PbMessageWrapper):
     """Dot15d4 raw PDU received message class
     """
     channel = PbFieldInt('dot15d4.raw_pdu.channel')
@@ -190,7 +136,6 @@
     lqi = PbFieldInt('dot15d4.raw_pdu.lqi', optional=True)
 
 
-<<<<<<< HEAD
     def to_packet(self):
         """Convert message to scapy packet
         """
@@ -210,10 +155,10 @@
             packet.metadata.timestamp = self.timestamp
         if self.fcs_validity is not None:
             packet.metadata.is_fcs_valid = self.fcs_validity
-        
+
         # Return packet
         return packet
-    
+
     @staticmethod
     def from_packet(packet):
         """Convert packet to a RawPduReceived message.
@@ -236,23 +181,4 @@
             msg.fcs_validity = packet.metadata.is_fcs_valid
 
         # Return metadata
-        return msg
-=======
-    def to_scapy(self):
-        from whad.dot15d4.metadata import generate_dot15d4_metadata
-        packet = Dot15d4FCS(bytes(self.pdu) + bytes(pack(">H", self.fcs)))
-        packet.metadata = generate_dot15d4_metadata(self)
-        return packet
-
-    @classmethod
-    def from_scapy(cls, packet):
-        return cls(
-            channel = packet.metadata.channel,
-            pdu = bytes(packet)[:-2],
-            fcs = packet.fcs,
-            rssi = packet.metadata.rssi,
-            timestamp = packet.metadata.timestamp,
-            fcs_validity = packet.metadata.is_fcs_valid,
-            lqi = packet.metadata.lqi
-        )
->>>>>>> d27ec39a
+        return msg