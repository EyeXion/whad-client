--- conflicted
+++ resolved
@@ -26,7 +26,6 @@
     def create_command_result(self, result_code: int) -> HubMessage:
         """Create a generic command result.
         """
-<<<<<<< HEAD
         # Map our result code to our dedicated methods
         result_types = {
             CommandResult.SUCCESS: self.create_success,
@@ -42,11 +41,6 @@
             return result_types[result_code]()
         else:
             raise ValueError()
-=======
-        return Generic.bound('cmd_result', self.proto_version)(
-            result_code = result_code
-        )
->>>>>>> 47acd8cc
 
     def create_error(self) -> HubMessage:
         """Create a generic error message.
