from whad.esb.connector import ESB
from whad.esb.sniffing import SnifferConfiguration
from whad.exceptions import UnsupportedCapability
from whad.helpers import message_filter, is_message_type
from whad.common.sniffing import EventsManager
<<<<<<< HEAD
from whad.hub.esb import PduReceived, RawPduReceived
=======
from whad.hub.esb import RawPduReceived, PduReceived
>>>>>>> d27ec39a

class Sniffer(ESB, EventsManager):
    """
    Enhanced ShockBurst Sniffer interface for compatible WHAD device.
    """
    def __init__(self, device):
        ESB.__init__(self, device)
        EventsManager.__init__(self)

        self.__configuration = SnifferConfiguration()

        # Check if device can perform sniffing
        if not self.can_sniff():
            raise UnsupportedCapability("Sniff")

    def _enable_sniffing(self):
        if self.__configuration.scanning:
            channel = None
        else:
            channel = self.__configuration.channel

        ack = self.__configuration.acknowledgements
        address = self.__configuration.address

        super().sniff(channel=channel, show_acknowledgements=ack, address=address)

    @property
    def configuration(self):
        return self.__configuration

    @configuration.setter
    def configuration(self, new_configuration):
        self.stop()
        self.__configuration = new_configuration
        self._enable_sniffing()

    @property
    def channel(self):
        return self.__configuration.channel

    @channel.setter
    def channel(self, channel=11):
        self.stop()
        self.__configuration.channel = channel
        self._enable_sniffing()


    def available_actions(self, filter=None):
        actions = []
        return [action for action in actions if filter is None or isinstance(action, filter)]

    def sniff(self):
        while True:
            if self.support_raw_pdu():
                message_type = RawPduReceived
            else:
                message_type = PduReceived

            message = self.wait_for_message(filter=message_filter(message_type))
<<<<<<< HEAD
            packet = self.translator.from_message(message.esb, message_type)
=======
            packet = self.translator.from_message(message)
>>>>>>> d27ec39a
            self.monitor_packet_rx(packet)
            yield packet<|MERGE_RESOLUTION|>--- conflicted
+++ resolved
@@ -3,11 +3,7 @@
 from whad.exceptions import UnsupportedCapability
 from whad.helpers import message_filter, is_message_type
 from whad.common.sniffing import EventsManager
-<<<<<<< HEAD
 from whad.hub.esb import PduReceived, RawPduReceived
-=======
-from whad.hub.esb import RawPduReceived, PduReceived
->>>>>>> d27ec39a
 
 class Sniffer(ESB, EventsManager):
     """
@@ -67,10 +63,6 @@
                 message_type = PduReceived
 
             message = self.wait_for_message(filter=message_filter(message_type))
-<<<<<<< HEAD
-            packet = self.translator.from_message(message.esb, message_type)
-=======
             packet = self.translator.from_message(message)
->>>>>>> d27ec39a
             self.monitor_packet_rx(packet)
             yield packet